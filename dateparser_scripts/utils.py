--- conflicted
+++ resolved
@@ -10,20 +10,6 @@
     raw_data_directory = "../raw_data"
 
     cldr_data = {
-<<<<<<< HEAD
-       'dates_full': {
-            'url': 'https://github.com/unicode-cldr/cldr-dates-full.git',
-            'dir': "{}/cldr_dates_full/".format(raw_data_directory)
-       },
-       'core': {
-            'url': 'https://github.com/unicode-cldr/cldr-core.git',
-            'dir': "{}/cldr_core/".format(raw_data_directory)
-       },
-       'rbnf': {
-            'url': 'https://github.com/unicode-cldr/cldr-rbnf.git',
-            'dir': "{}/cldr_rbnf/".format(raw_data_directory)
-       },
-=======
         'dates_full': {
             'url': 'https://github.com/unicode-cldr/cldr-dates-full.git',
             'dir': "{}/cldr_dates_full/".format(raw_data_directory)
@@ -36,7 +22,6 @@
             'url': 'https://github.com/unicode-cldr/cldr-rbnf.git',
             'dir': "{}/cldr_rbnf/".format(raw_data_directory)
         },
->>>>>>> c5f0fa47
     }
 
     if os.path.isdir(raw_data_directory):
