# coding: utf-8
from __future__ import unicode_literals

import unittest
from datetime import datetime, timedelta
from functools import wraps
from operator import attrgetter

from mock import patch, Mock
from nose_parameterized import parameterized, param

<<<<<<< HEAD
import dateparser.timezones
from dateparser.date import DateDataParser, date_parser
=======
import dateparser.timezone_parser
>>>>>>> a281094c
from dateparser.date_parser import DateParser
from dateparser.languages import LanguageDataLoader
from dateparser.languages.detection import AutoDetectLanguage, ExactLanguage
from tests import BaseTestCase


class AutoDetectLanguageTest(unittest.TestCase):

    def setUp(self):
        self.parser = AutoDetectLanguage()

    def test_detect_language(self):
        self.assertItemsEqual(['es', 'pt'],
                              map(attrgetter('shortname'), self.parser.iterate_applicable_languages('11 abril 2010')))
        self.assertItemsEqual(['es'],
                              map(attrgetter('shortname'), self.parser.iterate_applicable_languages('11 junio 2010')))

    @unittest.skip('This test should only be testing detecting languages, not parsing them. Although tests '
                   'for parsing this dates should be created separately to not reduce the coverage')
    def test_should_reduce_possible_languages_and_reject_different(self):
        dates_in_spanish = [
            (u'13 Ago, 2014', datetime(2014, 8, 13)),
            (u'13 Septiembre, 2014', datetime(2014, 9, 13)),
        ]

        for date_string, correct_date in dates_in_spanish:
            parsed_date = self.parser.parse(date_string, None)
            self.assertEqual(correct_date.date(), parsed_date.date())

        with self.assertRaisesRegexp(ValueError, 'Invalid date'):
            portuguese_date = u'13 Setembro, 2014'
            self.parser.parse(portuguese_date, None)

    @unittest.skip('This test should only be testing detecting languages, not parsing them. Although tests '
                   'for parsing this dates should be created separately to not reduce the coverage')
    def test_should_accept_dates_in_different_languages(self):
        date_fixtures = [
            (u'13 Ago, 2014', datetime(2014, 8, 13)),
            (u'13 Septiembre, 2014', datetime(2014, 9, 13)),
            (u'13 Setembro, 2014', datetime(2014, 9, 13)),
        ]
        parser = AutoDetectLanguage(None, allow_redetection=True)

        for date_string, correct_date in date_fixtures:
            parsed_date = parser.parse(date_string, None)
            self.assertEqual(correct_date.date(), parsed_date.date())


class ExactLanguageTest(unittest.TestCase):

    def test_force_setting_language(self):
        with self.assertRaisesRegexp(TypeError, 'takes exactly 2 arguments'):
            ExactLanguage()

        with self.assertRaisesRegexp(ValueError, 'cannot be None'):
            ExactLanguage(None)

    @unittest.skip('This test should only be testing detecting languages, not parsing them. Although tests '
                   'for parsing this dates should be created separatly to not reduce the coverage')
    def test_parse_date_in_exact_language(self):
        date_fixtures = [
            (u'13 Ago, 2014', datetime(2014, 8, 13)),
            (u'13 Septiembre, 2014', datetime(2014, 9, 13)),
            (u'13/03/2014', datetime(2014, 3, 13)),

            # TODO: make the following test pass
            # in this case, it should have detected spanish as the
            # language, and so it should use d/m/Y instead of d/m/Y
            # (u'11/03/2014', datetime(2014, 3, 11)),
        ]
        spanish = LanguageDataLoader().get_language('es')
        parser = ExactLanguage(spanish)

        for date_string, correct_date in date_fixtures:
            parsed_date = parser.parse(date_string, None)
            self.assertEqual(correct_date.date(), parsed_date.date())

        with self.assertRaisesRegexp(ValueError, 'Invalid date'):
            portuguese_date = u'13 Setembro, 2014'
            parser.parse(portuguese_date, None)


class TestDateParser(BaseTestCase):
    def setUp(self):
        super(TestDateParser, self).setUp()
        self.date_string = NotImplemented
        self.parser = NotImplemented
        self.result = NotImplemented
        self.date_parser = NotImplemented
        self.date_result = NotImplemented

    @parameterized.expand([
        # English dates
        param('[Sept] 04, 2014.', datetime(2014, 9, 4)),
        param('Tuesday Jul 22, 2014', datetime(2014, 7, 22)),
        param('10:04am EDT', datetime(2012, 11, 13, 14, 4)),
        param('Friday', datetime(2012, 11, 9)),
        # French dates
        param('11 Mai 2014', datetime(2014, 5, 11)),
        param('dimanche, 11 Mai 2014', datetime(2014, 5, 11)),
        # Spanish dates
        param('Martes 21 de Octubre de 2014', datetime(2014, 10, 21)),
        param('Miércoles 20 de Noviembre de 2013', datetime(2013, 11, 20)),
        param('12 de junio del 2012', datetime(2012, 6, 12)),
        # Dutch dates
        param('11 augustus 2014', datetime(2014, 8, 11)),
        param('14 januari 2014', datetime(2014, 1, 14)),
        param('vr jan 24, 2014 12:49', datetime(2014, 1, 24, 12, 49)),
        # Italian dates
        param('16 giu 2014', datetime(2014, 6, 16)),
        param('26 gennaio 2014', datetime(2014, 1, 26)),
        # Portuguese dates
        param('sexta-feira, 10 de junho de 2014 14:52', datetime(2014, 6, 10, 14, 52)),
        # Russian dates
        param('10 мая', datetime(2012, 5, 10)),  # forum.codenet.ru
        param('26 апреля', datetime(2012, 4, 26)),
        param('20 ноября 2013', datetime(2013, 11, 20)),
        param('28 октября 2014 в 07:54', datetime(2014, 10, 28, 7, 54)),
        # Turkish dates
        param('08.Haziran.2014, 11:07', datetime(2014, 6, 8, 11, 7)),  # forum.andronova.net
        param('17.Şubat.2014, 17:51', datetime(2014, 2, 17, 17, 51)),
        param('14-Aralık-2012, 20:56', datetime(2012, 12, 14, 20, 56)),  # forum.ceviz.net
        # Romanian dates
        param('13 iunie 2013', datetime(2013, 6, 13)),
        param('14 aprilie 2014', datetime(2014, 4, 14)),
        param('18 martie 2012', datetime(2012, 3, 18)),
        # German dates
        param('21. Dezember 2013', datetime(2013, 12, 21)),
        param('19. Februar 2012', datetime(2012, 2, 19)),
        param('26. Juli 2014', datetime(2014, 7, 26)),
        param('18.10.14 um 22:56 Uhr', datetime(2014, 10, 18, 22, 56)),
        # Czech dates
        param('pon 16. čer 2014 10:07:43', datetime(2014, 6, 16, 10, 7, 43)),
        # Numeric dates
        param('06-17-2014', datetime(2014, 6, 17))
    ])
    def test_dates_parsing(self, date_string, expected):
        self.given_utcnow(datetime(2012, 11, 13))  # Tuesday
        self.given_local_tz_offset(0)
        self.given_parser()
        self.given_date_string(date_string)
        self.when_date_is_parsed()
        self.then_date_was_parsed_by_date_parser()
        self.then_period_is('day')
        self.then_date_obj_exactly_is(expected)

<<<<<<< HEAD
    @parameterized.expand([
        param('Sep 03 2014 | 4:32 pm EDT', datetime(2014, 9, 3, 21, 32)),
        param('17th October, 2034 @ 01:08 am PDT', datetime(2034, 10, 17, 9, 8)),
        param('15 May 2004 23:24 EDT', datetime(2004, 5, 16, 4, 24)),
        param('15 May 2004', datetime(2004, 5, 15, 0, 0)),
    ])
    def test_parsing_with_time_zones(self, date_string, expected):
        self.given_local_tz_offset(+1)
        self.given_parser()
        self.given_date_string(date_string)
        self.when_date_is_parsed()
        self.then_date_was_parsed_by_date_parser()
        self.then_period_is('day')
        self.then_date_obj_exactly_is(expected)
=======
        date = DateParser().parse('November 19, 2014 at noon')
        self.assertEqual(date.year, 2014)
        self.assertEqual(date.month, 11)
        self.assertEqual(date.day, 19)
        self.assertEqual(date.hour, 12)
        self.assertEqual(date.minute, 0)

        date = DateParser().parse('December 13, 2014 at midnight')
        self.assertEqual(date.year, 2014)
        self.assertEqual(date.month, 12)
        self.assertEqual(date.day, 13)
        self.assertEqual(date.hour, 0)
        self.assertEqual(date.minute, 0)

    def test_fr_dates(self):
        date = DateParser().parse('11 Mai 2014')
        self.assertEqual(date.year, 2014)
        self.assertEqual(date.month, 5)
        self.assertEqual(date.day, 11)
>>>>>>> a281094c

    @parameterized.expand([
        param(''),
        param('invalid date string'),
        param('Aug 7, 2014Aug 7, 2014'),
    ])
    def test_dates_not_parsed(self, date_string):
        self.given_parser()
        self.given_date_string(date_string)
        self.when_date_is_parsed()
        self.then_date_was_not_parsed()

    def given_utcnow(self, now):
        datetime_mock = Mock(wraps=datetime)
        datetime_mock.utcnow = Mock(return_value=now)
        self.add_patch(patch('dateparser.date_parser.datetime', new=datetime_mock))

    def given_local_tz_offset(self, offset):
        self.add_patch(
            patch.object(dateparser.timezones,
                         'local_tz_offset',
                         new=timedelta(seconds=3600 * offset))
        )

    def given_date_string(self, date_string):
        self.date_string = date_string

    def given_parser(self):
        def collecting_get_date_data(parse):
            @wraps(parse)
            def wrapped(date_string):
                self.date_result = parse(date_string)
                return self.date_result
            return wrapped
        self.add_patch(patch.object(date_parser,
                                    'parse',
                                    collecting_get_date_data(date_parser.parse)))

        self.date_parser = Mock(wraps=date_parser)
        self.add_patch(patch('dateparser.date.date_parser', new=self.date_parser))
        self.parser = DateDataParser()

    def when_date_is_parsed(self):
        self.result = self.parser.get_date_data(self.date_string)

    def then_period_is(self, period):
        self.assertEqual(period, self.result['period'])

    def then_date_obj_exactly_is(self, expected):
        self.assertEqual(expected, self.result['date_obj'])

    def then_date_was_not_parsed(self):
        self.assertIsNone(self.result['date_obj'], '"%s" should not be parsed' % self.date_string)

    def then_date_was_parsed_by_date_parser(self):
        self.assertEqual(self.result['date_obj'], self.date_result)


@unittest.skip('There are mostly old language detection tests left. New tests should be written.')
class TestDateParser_(BaseTestCase):

    @unittest.skip('DateParser not using formats anymore. Should be tested separately.')
    def test_it_dates_with_format(self):
        parser = DateParser()
        date = parser.parse('14 giu 13', date_format='%y %B %d')
        self.assertEqual(date.year, 2014)
        self.assertEqual(date.month, 6)
        self.assertEqual(date.day, 13)

        date = parser.parse('14_luglio_15', date_format='%y_%b_%d')
        self.assertEqual(date.year, 2014)
        self.assertEqual(date.month, 7)
        self.assertEqual(date.day, 15)

        date = parser.parse('14_LUGLIO_15', date_format='%y_%b_%d')
        self.assertEqual(date.year, 2014)
        self.assertEqual(date.month, 7)
        self.assertEqual(date.day, 15)

    def test_premature_detection(self):
        invalid_date_string = '24h ago'  # 'ago' is shortened august in some languages
        with self.assertRaisesRegexp(ValueError, 'Invalid date: {}'.format(invalid_date_string)):
            DateParser().parse(invalid_date_string)

    def test_should_not_assume_language_prematurely(self):
        dp = DateParser()
        date_fixtures = [
            (u'07/07/2014', datetime(2014, 7, 7)),
            (u'07.ago.2014 | 12:52', datetime(2014, 8, 7)),
            (u'07.jul.2014 | 12:52', datetime(2014, 7, 7)),
            (u'07.feb.2014 | 12:52', datetime(2014, 2, 7)),
            (u'07.ene.2014 | 12:52', datetime(2014, 1, 7)),
        ]

        for date_string, correct_date in date_fixtures:
            self.assertEqual(correct_date.date(), dp.parse(date_string).date())

    def test_should_not_allow_multiple_languages_by_default(self):
        dates_in_spanish = [
            (u'13 Ago, 2014', datetime(2014, 8, 13)),
            (u'11 Marzo, 2014', datetime(2014, 3, 11)),
            (u'13 Septiembre, 2014', datetime(2014, 9, 13)),
        ]
        dp = DateParser()

        for date_string, correct_date in dates_in_spanish:
            parsed_date = dp.parse(date_string)
            self.assertEqual(correct_date.date(), parsed_date.date())

        with self.assertRaisesRegexp(ValueError, 'Invalid date'):
            portuguese_date = u'13 Setembro, 2014'
            dp.parse(portuguese_date)

    def test_should_enable_redetection_for_multiple_languages(self):
        dates_fixture = [
            (u'13 Ago, 2014', datetime(2014, 8, 13)),
            (u'11 Marzo, 2014', datetime(2014, 3, 11)),
            (u'13 Septiembre, 2014', datetime(2014, 9, 13)),
            (u'13 Setembro, 2014', datetime(2014, 9, 13)),
            (u'13 Março, 2014', datetime(2014, 3, 13)),
        ]
        dp = DateParser(allow_redetect_language=True)

        for date_string, correct_date in dates_fixture:
            parsed_date = dp.parse(date_string)
            self.assertEqual(correct_date.date(), parsed_date.date())

    def test_finding_no_language_when_not_seen_before_should_raise_error(self):
        """ This test depends on the defined order of the languages and needs to be rewritten """
        dp = DateParser()
        self.assertEqual(datetime(2014, 8, 13).date(),
                         dp.parse("13 Srpen, 2014").date())

        with self.assertRaises(ValueError):
            dp.parse('11 Ağustos, 2014')

    def test_finding_no_language_when_enabled_should_redetect(self):
        dp = DateParser(allow_redetect_language=True)
        self.assertEqual(datetime(2014, 8, 13).date(),
                         dp.parse('13 Ago, 2014').date())

        self.assertEqual(datetime(2014, 8, 11).date(),
                         dp.parse(u'11 Ağustos, 2014').date())

    def test_finding_no_language_should_work_for_numeric_dates(self):
        dp = DateParser()
        self.assertEqual(datetime(2014, 8, 13).date(),
                         dp.parse('13 Ago, 2014').date())

        parsed_date = dp.parse(u'13/08/2014')
        self.assertEqual(datetime(2014, 8, 13).date(), parsed_date.date())

<<<<<<< HEAD
=======
    def test_fail(self):
        parser = DateParser()
        self.assertRaises(ValueError, parser.parse, 'invalid date string')
        self.assertRaises(ValueError, parser.parse, 'Aug 7, 2014Aug 7, 2014')

    @parameterized.expand([
        param('Sep 03 2014 | 4:32 pm EDT', datetime(2014, 9, 3, 21, 32)),
        param('17th October, 2034 @ 01:08 am PDT', datetime(2034, 10, 17, 9, 8)),
        param('15 May 2004 23:24 EDT', datetime(2004, 5, 16, 4, 24)),
        param('15 May 2004', datetime(2004, 5, 15, 0, 0)),
        param('Nov 25 2014 10:17 pm EST', datetime(2014, 11, 26, 4, 17)),
    ])
    def test_parsing_with_time_zones(self, date_string, expected_datetime):
        self.given_local_tz_offset(+1)
        parser = DateParser()
        self.assertEqual(expected_datetime, parser.parse(date_string))

    def given_local_tz_offset(self, offset):
        self.add_patch(
            patch.object(dateparser.timezone_parser,
                         'local_tz_offset',
                         new=timedelta(seconds=3600 * offset))
        )


class DateutilHelpersTest(unittest.TestCase):

    def test_translate_words(self):
        self.assertEqual('14 06 13', translate_words('14 giu 13', 'it'))
        self.assertEqual('14 06 13', translate_words('14 giugno 13', 'it'))
        self.assertEqual('14 06 13', translate_words('14 junho 13', 'pt'))

    def test_get_language_candidates(self):
        tokens = tokenize_date('June/July 2012')
        self.assertItemsEqual(['en'], get_language_candidates(tokens, languages=['en']))

    def test_should_use_language_and_format(self):
        date_fixtures = (
            (datetime(2013, 6, 14), '14 giu 13', 'it', '%d %b %y'),
            (datetime(2013, 6, 14), '14_giu_13', 'it', '%d_%b_%y'),
            (datetime(2013, 7, 14), '14_jul_13', 'pt', '%d_%b_%y'),
            (datetime(2013, 7, 14), '%b14_jul_13', 'pt', '%%b%d_%b_%y'),
        )

        for correct_date, date_string, language, format_ in date_fixtures:
            date = parse_with_language_and_format(date_string, language, format_)
            self.assertEqual(correct_date.date(), date.date())

>>>>>>> a281094c

if __name__ == '__main__':
    unittest.main()<|MERGE_RESOLUTION|>--- conflicted
+++ resolved
@@ -9,12 +9,8 @@
 from mock import patch, Mock
 from nose_parameterized import parameterized, param
 
-<<<<<<< HEAD
-import dateparser.timezones
+import dateparser.timezone_parser
 from dateparser.date import DateDataParser, date_parser
-=======
-import dateparser.timezone_parser
->>>>>>> a281094c
 from dateparser.date_parser import DateParser
 from dateparser.languages import LanguageDataLoader
 from dateparser.languages.detection import AutoDetectLanguage, ExactLanguage
@@ -112,6 +108,9 @@
         param('Tuesday Jul 22, 2014', datetime(2014, 7, 22)),
         param('10:04am EDT', datetime(2012, 11, 13, 14, 4)),
         param('Friday', datetime(2012, 11, 9)),
+        param('November 19, 2014 at noon', datetime(2014, 11, 19, 12, 0)),
+        param('December 13, 2014 at midnight', datetime(2014, 12, 13, 0, 0)),
+        param('Nov 25 2014 10:17 pm EST', datetime(2014, 11, 26, 3, 17)),
         # French dates
         param('11 Mai 2014', datetime(2014, 5, 11)),
         param('dimanche, 11 Mai 2014', datetime(2014, 5, 11)),
@@ -161,42 +160,11 @@
         self.then_period_is('day')
         self.then_date_obj_exactly_is(expected)
 
-<<<<<<< HEAD
-    @parameterized.expand([
-        param('Sep 03 2014 | 4:32 pm EDT', datetime(2014, 9, 3, 21, 32)),
-        param('17th October, 2034 @ 01:08 am PDT', datetime(2034, 10, 17, 9, 8)),
-        param('15 May 2004 23:24 EDT', datetime(2004, 5, 16, 4, 24)),
-        param('15 May 2004', datetime(2004, 5, 15, 0, 0)),
-    ])
-    def test_parsing_with_time_zones(self, date_string, expected):
-        self.given_local_tz_offset(+1)
-        self.given_parser()
-        self.given_date_string(date_string)
-        self.when_date_is_parsed()
-        self.then_date_was_parsed_by_date_parser()
-        self.then_period_is('day')
-        self.then_date_obj_exactly_is(expected)
-=======
-        date = DateParser().parse('November 19, 2014 at noon')
-        self.assertEqual(date.year, 2014)
-        self.assertEqual(date.month, 11)
-        self.assertEqual(date.day, 19)
-        self.assertEqual(date.hour, 12)
-        self.assertEqual(date.minute, 0)
-
-        date = DateParser().parse('December 13, 2014 at midnight')
-        self.assertEqual(date.year, 2014)
-        self.assertEqual(date.month, 12)
-        self.assertEqual(date.day, 13)
-        self.assertEqual(date.hour, 0)
-        self.assertEqual(date.minute, 0)
-
     def test_fr_dates(self):
         date = DateParser().parse('11 Mai 2014')
         self.assertEqual(date.year, 2014)
         self.assertEqual(date.month, 5)
         self.assertEqual(date.day, 11)
->>>>>>> a281094c
 
     @parameterized.expand([
         param(''),
@@ -216,7 +184,7 @@
 
     def given_local_tz_offset(self, offset):
         self.add_patch(
-            patch.object(dateparser.timezones,
+            patch.object(dateparser.timezone_parser,
                          'local_tz_offset',
                          new=timedelta(seconds=3600 * offset))
         )
@@ -349,8 +317,6 @@
         parsed_date = dp.parse(u'13/08/2014')
         self.assertEqual(datetime(2014, 8, 13).date(), parsed_date.date())
 
-<<<<<<< HEAD
-=======
     def test_fail(self):
         parser = DateParser()
         self.assertRaises(ValueError, parser.parse, 'invalid date string')
@@ -361,7 +327,6 @@
         param('17th October, 2034 @ 01:08 am PDT', datetime(2034, 10, 17, 9, 8)),
         param('15 May 2004 23:24 EDT', datetime(2004, 5, 16, 4, 24)),
         param('15 May 2004', datetime(2004, 5, 15, 0, 0)),
-        param('Nov 25 2014 10:17 pm EST', datetime(2014, 11, 26, 4, 17)),
     ])
     def test_parsing_with_time_zones(self, date_string, expected_datetime):
         self.given_local_tz_offset(+1)
@@ -399,7 +364,6 @@
             date = parse_with_language_and_format(date_string, language, format_)
             self.assertEqual(correct_date.date(), date.date())
 
->>>>>>> a281094c
 
 if __name__ == '__main__':
     unittest.main()