# -*- coding: utf-8 -*-
from __future__ import unicode_literals

from nose_parameterized import parameterized, param

from dateparser.languages import default_language_loader, Language
from dateparser.languages.detection import AutoDetectLanguage, ExactLanguages
from dateparser.conf import settings
from dateparser.utils import normalize_unicode

from tests import BaseTestCase


class TestBundledLanguages(BaseTestCase):
    def setUp(self):
        super(TestBundledLanguages, self).setUp()
        self.language = NotImplemented
        self.datetime_string = NotImplemented
        self.translation = NotImplemented
        self.tokens = NotImplemented
        self.result = NotImplemented

    @parameterized.expand([
        param('en', "Sep 03 2014", "september 03 2014"),
        param('en', "friday, 03 september 2014", "friday 03 september 2014"),
        # Chinese
        param('zh', "1年11个月", "1 year 11 month"),
        param('zh', "1年11個月", "1 year 11 month"),
        param('zh', "2015年04月08日10点05", "2015-04-08 10:05"),
        param('zh', "2015年04月08日10:05", "2015-04-08 10:05"),
        param('zh', "2013年04月08日", "2013-04-08"),
        param('zh', "周一", "monday"),
        param('zh', "礼拜一", "monday"),
        param('zh', "周二", "tuesday"),
        param('zh', "礼拜二", "tuesday"),
        param('zh', "周三", "wednesday"),
        param('zh', "礼拜三", "wednesday"),
        param('zh', "星期日 2015年04月08日10:05", "sunday 2015-04-08 10:05"),
        param('zh', "周六 2013年04月08日", "saturday 2013-04-08"),
        param('zh', "下午3:30", "3:30 pm"),
        param('zh', "凌晨3:30", "3:30 am"),
        param('zh', "中午", "12:00"),
        # French
        param('fr', "20 Février 2012", "20 february 2012"),
        param('fr', "Mercredi 19 Novembre 2013", "wednesday 19 november 2013"),
        param('fr', "18 octobre 2012 à 19 h 21 min", "18 october 2012  19:21"),
        # German
        param('de', "29. Juni 2007", "29. june 2007"),
        param('de', "Montag 5 Januar, 2015", "monday 5 january 2015"),
        #Hungarian
        param('hu', '2016 augusztus 11.', '2016 august 11.'),
        param('hu', '2016-08-13 szombat 10:21', '2016-08-13 saturday 10:21'),
        param('hu', '2016. augusztus 14. vasárnap 10:21', '2016. august 14. sunday 10:21'),
        param('hu', 'hétfő', 'monday'),
        param('hu', 'tegnapelőtt', '2 day ago'),
        param('hu', 'ma', "0 day ago"),
        param('hu', '2 hónappal ezelőtt', "2 month ago"),
        param('hu', '2016-08-13 szombat 10:21 GMT', '2016-08-13 saturday 10:21 GMT'),
        # Spanish
        param('es', "Miércoles 31 Diciembre 2014", "wednesday 31 december 2014"),
        # Italian
        param('it', "Giovedi Maggio 29 2013", "thursday may 29 2013"),
        param('it', "19 Luglio 2013", "19 july 2013"),
        # Portuguese
        param('pt', "22 de dezembro de 2014 às 02:38", "22  december  2014  02:38"),
        # Russian
        param('ru', "5 августа 2014 г. в 12:00", "5 august 2014 year  12:00"),
        # Turkish
        param('tr', "2 Ocak 2015 Cuma, 16:49", "2 january 2015 friday 16:49"),
        # Czech
        param('cs', "22. prosinec 2014 v 2:38", "22. december 2014  2:38"),
        # Dutch
        param('nl', "maandag 22 december 2014 om 2:38", "monday 22 december 2014  2:38"),
        # Romanian
        param('ro', "22 Decembrie 2014 la 02:38", "22 december 2014  02:38"),
        # Polish
        param('pl', "4 stycznia o 13:50", "4 january  13:50"),
        param('pl', "29 listopada 2014 o 08:40", "29 november 2014  08:40"),
        # Ukrainian
        param('uk', "30 листопада 2013 о 04:27", "30 november 2013  04:27"),
        # Belarusian
        param('be', "5 снежня 2015 г. у 12:00", "5 december 2015 year  12:00"),
        param('be', "11 верасня 2015 г. у 12:11", "11 september 2015 year  12:11"),
        param('be', "3 стд 2015 г. у 10:33", "3 january 2015 year  10:33"),
        # Arabic
        param('ar', "6 يناير، 2015، الساعة 05:16 مساءً", "6 january 2015 05:16 pm"),
        param('ar', "7 يناير، 2015، الساعة 11:00 صباحاً", "7 january 2015 11:00 am"),
        # Vietnamese
        param('vi', "Thứ Năm, ngày 8 tháng 1 năm 2015", "thursday 8 january 2015"),
        param('vi', "Thứ Tư, 07/01/2015 | 22:34", "wednesday 07/01/2015  22:34"),
        param('vi', "9 Tháng 1 2015 lúc 15:08", "9 january 2015  15:08"),
        # Thai
        param('th', "เมื่อ กุมภาพันธ์ 09, 2015, 09:27:57 AM", "february 09 2015 09:27:57 am"),
        param('th', "เมื่อ กรกฎาคม 05, 2012, 01:18:06 AM", "july 05 2012 01:18:06 am"),

        # Tagalog
        param('tl', "Biyernes Hulyo 3, 2015", "friday july 3 2015"),
        param('tl', "Pebrero 5, 2015 7:00 pm", "february 5 2015 7:00 pm"),
        # Indonesian
        param('id', "06 Sep 2015", "06 september 2015"),
        param('id', "07 Feb 2015 20:15", "07 february 2015 20:15"),

        # Miscellaneous
        param('en', "2014-12-12T12:33:39-08:00", "2014-12-12 12:33:39-08:00"),
        param('en', "2014-10-15T16:12:20+00:00", "2014-10-15 16:12:20+00:00"),
        param('en', "28 Oct 2014 16:39:01 +0000", "28 october 2014 16:39:01 +0000"),
        param('es', "13 Febrero 2015 a las 23:00", "13 february 2015  23:00"),

        # Danish
        param('da', "Sep 03 2014", "september 03 2014"),
        param('da', "fredag, 03 september 2014", "friday 03 september 2014"),
        param('da', "fredag d. 3 september 2014", "friday  3 september 2014"),

        # Finnish
        param('fi', "maanantai tammikuu 16, 2015", "monday january 16 2015"),
        param('fi', "ma tammi 16, 2015", "monday january 16 2015"),
        param('fi', "tiistai helmikuu 16, 2015", "tuesday february 16 2015"),
        param('fi', "ti helmi 16, 2015", "tuesday february 16 2015"),
        param('fi', "keskiviikko maaliskuu 16, 2015", "wednesday march 16 2015"),
        param('fi', "ke maalis 16, 2015", "wednesday march 16 2015"),
        param('fi', "torstai huhtikuu 16, 2015", "thursday april 16 2015"),
        param('fi', "to huhti 16, 2015", "thursday april 16 2015"),
        param('fi', "perjantai toukokuu 16, 2015", "friday may 16 2015"),
        param('fi', "pe touko 16, 2015", "friday may 16 2015"),
        param('fi', "lauantai kesäkuu 16, 2015", "saturday june 16 2015"),
        param('fi', "la kesä 16, 2015", "saturday june 16 2015"),
        param('fi', "sunnuntai heinäkuu 16, 2015", "sunday july 16 2015"),
        param('fi', "su heinä 16, 2015", "sunday july 16 2015"),
        param('fi', "su elokuu 16, 2015", "sunday august 16 2015"),
        param('fi', "su elo 16, 2015", "sunday august 16 2015"),
        param('fi', "su syyskuu 16, 2015", "sunday september 16 2015"),
        param('fi', "su syys 16, 2015", "sunday september 16 2015"),
        param('fi', "su lokakuu 16, 2015", "sunday october 16 2015"),
        param('fi', "su loka 16, 2015", "sunday october 16 2015"),
        param('fi', "su marraskuu 16, 2015", "sunday november 16 2015"),
        param('fi', "su marras 16, 2015", "sunday november 16 2015"),
        param('fi', "su joulukuu 16, 2015", "sunday december 16 2015"),
        param('fi', "su joulu 16, 2015", "sunday december 16 2015"),
        param('fi', "1. tammikuuta, 2016", "1. january 2016"),
        param('fi', "tiistaina, 27. lokakuuta 2015", "tuesday 27. october 2015"),

        # Japanese
        param('ja', "午後3時", "pm 3:00"),
        param('ja', "2時", "2:00"),
        param('ja', "11時42分", "11:42"),
        param('ja', "3ヶ月", "3 month"),
        param('ja', "約53か月前", "53 month ago"),
        param('ja', "3月", "march"),
        param('ja', "十二月", "december"),
        param('ja', "2月10日", "2-10"),
        param('ja', "2013年2月", "2013 year february"),
        param('ja', "2013年04月08日", "2013-04-08"),
        param('ja', "2016年03月24日 木曜日 10時05分", "2016-03-24 thursday 10:05"),
        param('ja', "2016年3月20日 21時40分", "2016-3-20 21:40"),
        param('ja', "2016年03月21日 23時05分11秒", "2016-03-21 23:05:11"),
        param('ja', "2016年3月21日(月) 14時48分", "2016-3-21 monday 14:48"),
        param('ja', "2016年3月20日(日) 21時40分", "2016-3-20 sunday 21:40"),
        param('ja', "2016年3月20日 (日) 21時40分", "2016-3-20 sunday 21:40"),

        # Hebrew
        param('he', "20 לאפריל 2012", "20 april 2012"),
        param('he', "יום רביעי ה-19 בנובמבר 2013", "wednesday 19 november 2013"),
        param('he', "18 לאוקטובר 2012 בשעה 19:21", "18 october 2012  19:21"),
        param('he', "יום ה' 6/10/2016", "thursday 6/10/2016"),
        param('he', "חצות", "12 am"),
        param('he', "1 אחר חצות", "1 am"),
        param('he', "3 לפנות בוקר", "3 am"),
        param('he', "3 בבוקר", "3 am"),
        param('he', "3 בצהריים", "3 pm"),
        param('he', "6 לפנות ערב", "6 pm"),
        param('he', "6 אחרי הצהריים", "6 pm"),
        param('he', "6 אחרי הצהרים", "6 pm"),

        # Bangla
        param('bn', "সেপ্টেম্বর 03 2014", "september 03 2014"),
        param('bn', "শুক্রবার, 03 সেপ্টেম্বর 2014", "friday 03 september 2014"),

    ])
    def test_translation(self, shortname, datetime_string, expected_translation):
        self.given_bundled_language(shortname)
        self.given_string(datetime_string)
        self.when_datetime_string_translated()
        self.then_string_translated_to(expected_translation)

    @parameterized.expand([
        # English
        param('en', "yesterday", "1 day"),
        param('en', "today", "0 day"),
        param('en', "day before yesterday", "2 day"),
        param('en', "last month", "1 month"),
        param('en', "less than a minute ago", "45 second"),
        # German
        param('de', "vorgestern", "2 day"),
        param('de', "heute", "0 day"),
        param('de', "vor 3 Stunden", "ago 3 hour"),
        param('de', "vor 2 Monaten", "ago 2 month"),
        param('de', "vor 2 Monaten, 2 Wochen", "ago 2 month 2 week"),
        # French
        param('fr', "avant-hier", "2 day"),
        param('fr', "hier", "1 day"),
        param('fr', "aujourd'hui", "0 day"),
        # Spanish
        param('es', "anteayer", "2 day"),
        param('es', "ayer", "1 day"),
        param('es', "ayer a las", "1 day "),
        param('es', "hoy", "0 day"),
        param('es', "hace un horas", "ago 1 hour"),
        param('es', "2 semanas", "2 week"),
        param('es', "2 año", "2 year"),
        # Italian
        param('it', "altro ieri", "2 day"),
        param('it', "ieri", "1 day"),
        param('it', "oggi", "0 day"),
        param('it', "2 settimana fa", "2 week ago"),
        param('it', "2 anno fa", "2 year ago"),
        # Portuguese
        param('pt', "anteontem", "2 day"),
        param('pt', "ontem", "1 day"),
        param('pt', "hoje", "0 day"),
        param('pt', "56 minutos", "56 minute"),
        param('pt', "12 dias", "12 day"),
        param('pt', "há 14 min.", "ago 14 minute."),
        param('pt', "1 segundo atrás", "1 second ago"),
        # Russian
        param('ru', "9 месяцев", "9 month"),
        param('ru', "8 недели", "8 week"),
        param('ru', "7 года", "7 year"),
        param('ru', "позавчера", "2 day"),
        param('ru', "сейчас", "now"),
        param('ru', "спустя 2 дня", "in 2 day"),
        param('ru', "вчера", "1 day"),
        param('ru', "сегодня", "0 day"),
        param('ru', "завтра", "in 1 day"),
        param('ru', "послезавтра", "in 2 day"),
        param('ru', "несколько секунд", "44 second"),
        # Turkish
        param('tr', "dün", "1 day"),
        param('tr', "22 dakika", "22 minute"),
        param('tr', "12 hafta", "12 week"),
        param('tr', "13 yıl", "13 year"),
        # Czech
        param('cs', "40 sekunda", "40 second"),
        param('cs', "4 týden", "4 week"),
        param('cs', "14 roků", "14 year"),
        # Chinese
        param('zh', "昨天", "1 day"),
        param('zh', "前天", "2 day"),
        param('zh', "50 秒", "50 second"),
        param('zh', "7 周", "7 week"),
        param('zh', "12 年", "12 year"),
        param('zh', "半小时前", "30 minute ago"),
        # Danish
        param('da', "i går", "1 day"),
        param('da', "i dag", "0 day"),
        param('da', "sidste måned", "1 month"),
        param('da', "mindre end et minut siden", "45  seconds"),
        # Dutch
        param('nl', "17 uur geleden", "17 hour ago"),
        param('nl', "27 jaar geleden", "27 year ago"),
        param('nl', "45 minuten", "45 minute"),
        # Romanian
        param('ro', "23 săptămâni în urmă", "23 week ago"),
        param('ro', "23 săptămâni", "23 week"),
        param('ro', "13 oră", "13 hour"),
        # Arabic
        param('ar', "يومين", "2 day"),
        param('ar', "أمس", "1 day"),
        param('ar', "4 عام", "4 year"),
        param('ar', "منذ 2 ساعات", "ago 2 hour"),
        param('ar', "منذ ساعتين", "ago 2 hour"),
        param('ar', "اليوم السابق", "1 day"),
        param('ar', "اليوم", "0 day"),
        # Polish
        param('pl', "2 godz.", "2 hour"),
        param('pl', "Wczoraj o 07:40", "1 day  07:40"),
        param('pl', "Poniedziałek 8:10 pm", "monday 8:10 pm"),
        # Vietnamese
        param('vi', "2 tuần 3 ngày", "2 week 3 day"),
        param('vi', "21 giờ trước", "21 hour ago"),
        param('vi', "Hôm qua 08:16", "1 day 08:16"),
        param('vi', "Hôm nay 15:39", "0 day 15:39"),
        # French
        param('fr', u"Il y a moins d'une minute", "ago 1  minute"),
        param('fr', u"Il y a moins de 30s", "ago 30 second"),
        # Tagalog
        param('tl', "kahapon", "1 day"),
        param('tl', "ngayon", "0 second"),
        # Ukrainian
        param('uk', "позавчора", "2 day"),
        # Belarusian
        param('be', "9 месяцаў", "9 month"),
        param('be', "8 тыдняў", "8 week"),
        param('be', "1 тыдзень", "1 week"),
        param('be', "2 года", "2 year"),
        param('be', "3 гады", "3 year"),
        param('be', "11 секунд", "11 second"),
        param('be', "учора", "1 day"),
        param('be', "пазаўчора", "2 day"),
        param('be', "сёння", "0 day"),
        param('be', "некалькі хвілін", "2 minute"),
        # Indonesian
        param('id', "baru saja", "0 second"),
        param('id', "hari ini", "0 day"),
        param('id', "kemarin", "1 day"),
        param('id', "kemarin lusa", "2 day"),
        param('id', "sehari yang lalu", "1 day  ago"),
        param('id', "seminggu yang lalu", "1 week  ago"),
        param('id', "sebulan yang lalu", "1 month  ago"),
        param('id', "setahun yang lalu", "1 year  ago"),
        # Finnish
        param('fi', "1 vuosi sitten", "1 year ago"),
        param('fi', "2 vuotta sitten", "2 year ago"),
        param('fi', "3 v sitten", "3 year ago"),
        param('fi', "4 v. sitten", "4 year ago"),
        param('fi', "5 vv. sitten", "5 year ago"),
        param('fi', "1 kuukausi sitten", "1 month ago"),
        param('fi', "2 kuukautta sitten", "2 month ago"),
        param('fi', "3 kk sitten", "3 month ago"),
        param('fi', "1 viikko sitten", "1 week ago"),
        param('fi', "2 viikkoa sitten", "2 week ago"),
        param('fi', "3 vk sitten", "3 week ago"),
        param('fi', "4 vko sitten", "4 week ago"),
        param('fi', "1 päivä sitten", "1 day ago"),
        param('fi', "2 päivää sitten", "2 day ago"),
        param('fi', "8 pvää sitten", "8 day ago"),
        param('fi', "3 pv sitten", "3 day ago"),
        param('fi', "4 p. sitten", "4 day ago"),
        param('fi', "5 pvä sitten", "5 day ago"),
        param('fi', "1 tunti sitten", "1 hour ago"),
        param('fi', "2 tuntia sitten", "2 hour ago"),
        param('fi', "3 t sitten", "3 hour ago"),
        param('fi', "1 minuutti sitten", "1 minute ago"),
        param('fi', "2 minuuttia sitten", "2 minute ago"),
        param('fi', "3 min sitten", "3 minute ago"),
        param('fi', "1 sekunti sitten", "1 second ago"),
        param('fi', "2 sekuntia sitten", "2 second ago"),
        param('fi', "1 sekuntti sitten", "1 second ago"),
        param('fi', "2 sekunttia sitten", "2 second ago"),
        param('fi', "3 s sitten", "3 second ago"),
        param('fi', "eilen", "1 day ago"),
        param('fi', "tänään", "0 day ago"),
        param('fi', "huomenna", "in 1 day"),
        param('fi', "nyt", "0 second"),
        param('fi', "ensi viikolla", "in 1 week"),
        param('fi', "viime viikolla", "1 week ago"),
        param('fi', "toissa vuonna", "2 year ago"),
        param('fi', "9 kuukautta sitten", "9 month ago"),
        param('fi', "3 viikon päästä", "in 3 week"),
        param('fi', "10 tunnin kuluttua", "in 10 hour"),
        # Japanese
        param('ja', "今年", "0 year"),
        param('ja', "去年", "1 year"),
        param('ja', "17年前", "17 year ago"),
        param('ja', "今月", "0 month"),
        param('ja', "先月", "1 month"),
        param('ja', "1ヶ月前", "1 month ago"),
        param('ja', "2ヶ月前", "2 month ago"),
        param('ja', "今週", "0 week"),
        param('ja', "先週", "1 week"),
        param('ja', "先々週", "2 week"),
        param('ja', "2週間前", "2 week ago"),
        param('ja', "3週間", "3 week"),
        param('ja', "今日", "0 day"),
        param('ja', "昨日", "1 day"),
        param('ja', "一昨日", "2 day"),
        param('ja', "3日前", "3 day ago"),
        param('ja', "1時間", "1 hour"),
        param('ja', "23時間前", "23 hour ago"),
        param('ja', "30分", "30 minute"),
        param('ja', "3分間", "3 minute"),
        param('ja', "60秒", "60 second"),
        param('ja', "3秒前", "3 second ago"),
        param('ja', "現在", "now"),
        # Hebrew
        param('he', "אתמול", "1 day"),
        param('he', "אתמול בשעה 3", "1 day  3"),
        param('he', "היום", "0 day"),
        param('he', "לפני יומיים", "ago 2 day"),
        param('he', "לפני שבועיים", "ago 2 week"),
<<<<<<< HEAD
        # Bulgarian
        param("bg", "вдругиден", "in 2 day"),
        param("bg", "утре", "in 1 day"),
        param("bg", "след 5 дни", "in 5 day"),
        param("bg", "вчера", "ago 1 day"),
        param("bg", "преди 9 дни", "ago 9 day"),
        param("bg", "преди 10 минути", "ago 10 minute"),
        param("bg", "преди час", "ago 1 hour"),
        param("bg", "преди 4 години", "ago 4 year"),
        param("bg", "преди десетилетие", "ago 10 year"),
=======

        # Bangla
        param('bn', "গতকাল", "1 day"),
        param('bn', "আজ", "0 days"),
        param('bn', "গত মাস", "1 month"),
        param('bn', "আগামী সপ্তাহ", "in 1 week"),

>>>>>>> 61e4d990
    ])
    def test_freshness_translation(self, shortname, datetime_string, expected_translation):
        # Finnish language use "t" as hour, so empty SKIP_TOKENS.
        if shortname == 'fi':
            skip_tokens = settings.SKIP_TOKENS
            settings.SKIP_TOKENS = []
        settings.NORMALIZE = False
        self.given_bundled_language(shortname)
        self.given_string(datetime_string)
        self.when_datetime_string_translated()
        self.then_string_translated_to(expected_translation)

        # Return the default SKIP_TOKENS.
        if shortname == 'fi':
            settings.SKIP_TOKENS = skip_tokens

    @parameterized.expand([
        param('pt', "sexta-feira, 10 de junho de 2014 14:52",
              ["sexta-feira", " ", "10", " ", "de", " ", "junho", " ", "de", " ", "2014", " ", "14", ":", "52"]),
        param('it', "14_luglio_15", ["14", "luglio", "15"]),
        param('zh', "1年11个月", ["1", "年", "11", "个月"]),
        param('zh', "1年11個月", ["1", "年", "11", "個月"]),
        param('tr', "2 saat önce", ["2", " ", "saat", " ", "önce"]),
        param('fr', "il ya environ 23 heures'", ["il ya", " ", "environ", " ", "23", " ", "heures"]),
        param('de', "Gestern um 04:41", ['Gestern ', 'um', ' ', '04', ':', '41']),
        param('de', "Donnerstag, 8. Januar 2015 um 07:17", ['Donnerstag', ' ', '8', '.', ' ', 'Januar', ' ', '2015', ' ', 'um', ' ', '07', ':', '17']),
        param('ru', "8 января 2015 г. в 9:10", ['8', ' ', 'января', ' ', '2015', ' ', 'г.', ' ', 'в', ' ', '9', ':', '10']),
        param('cs', "6. leden 2015 v 22:29", ['6', '.', ' ', 'leden', ' ', '2015', ' ', 'v', ' ', '22', ':', '29']),
        param('nl', "woensdag 7 januari 2015 om 21:32", ['woensdag', ' ', '7', ' ', 'januari', ' ', '2015', ' ', 'om', ' ', '21', ':', '32']),
        param('ro', "8 Ianuarie 2015 la 13:33", ['8', ' ', 'Ianuarie', ' ', '2015', ' ', 'la', ' ', '13', ':', '33']),
        param('ar', "8 يناير، 2015، الساعة 10:01 صباحاً", ['8', ' ', 'يناير', ' ', '2015', 'الساعة', ' ', '10', ':', '01', ' صباحاً']),
        param('th', "8 มกราคม 2015 เวลา 12:22 น.", ['8', ' ', 'มกราคม', ' ', '2015', ' ', 'เวลา', ' ', '12', ':', '22', ' ', 'น.']),
        param('pl', "8 stycznia 2015 o 10:19", ['8', ' ', 'stycznia', ' ', '2015', ' ', 'o', ' ', '10', ':', '19']),
        param('vi', "Thứ Năm, ngày 8 tháng 1 năm 2015", ["Thứ Năm", " ", "ngày", " ", "8", " tháng ", "1", " ", "năm", " ", "2015"]),
        param('tl', "Biyernes Hulyo 3 2015", ["Biyernes", " ", "Hulyo", " ", "3", " ", "2015"]),
        param('be', "3 верасня 2015 г. у 11:10", ['3', ' ', 'верасня', ' ', '2015', ' ', 'г.', ' ', 'у', ' ', '11', ':', '10']),
        param('id', "3 Juni 2015 13:05:46", ['3', ' ', 'Juni', ' ', '2015', ' ', '13', ':', '05', ':', '46']),
        param('he', "ה-21 לאוקטובר 2016 ב-15:00", ['ה-', '21', ' ', 'לאוקטובר', ' ', '2016', ' ', 'ב-', '15', ':', '00']),
        param('bn', "3 জুন 2015 13:05:46", ['3', ' ', 'জুন', ' ', '2015', ' ', '13', ':', '05', ':', '46']),
    ])
    def test_split(self, shortname, datetime_string, expected_tokens):
        self.given_bundled_language(shortname)
        self.given_string(datetime_string)
        self.when_datetime_string_splitted()
        self.then_tokens_are(expected_tokens)

    @parameterized.expand([
        param('en', "17th October, 2034 @ 01:08 am PDT", strip_timezone=True),
        param('en', "#@Sept#04#2014", strip_timezone=False),
        param('en', "2014-12-13T00:11:00Z", strip_timezone=False),
        param('de', "Donnerstag, 8. Januar 2015 um 07:17", strip_timezone=False),
        param('da', "Torsdag, 8. januar 2015 kl. 07:17", strip_timezone=False),
        param('ru', "8 января 2015 г. в 9:10", strip_timezone=False),
        param('cs', "Pondělí v 22:29", strip_timezone=False),
        param('nl', "woensdag 7 januari om 21:32", strip_timezone=False),
        param('ro', "8 Ianuarie 2015 la 13:33", strip_timezone=False),
        param('ar', "ساعتين", strip_timezone=False),
        param('tr', "3 hafta", strip_timezone=False),
        param('th', "17 เดือนมิถุนายน", strip_timezone=False),
        param('pl', "przedwczoraj", strip_timezone=False),
        param('fa', "ژانویه 8, 2015، ساعت 15:46", strip_timezone=False),
        param('vi', "2 tuần 3 ngày", strip_timezone=False),
        param('tl', "Hulyo 3, 2015 7:00 pm", strip_timezone=False),
        param('be', "3 верасня 2015 г. у 11:10", strip_timezone=False),
        param('id', "01 Agustus 2015 18:23", strip_timezone=False),
        param('he', "6 לדצמבר 1973", strip_timezone=False),
        param('bn', "3 সপ্তাহ", strip_timezone=False),
    ])
    def test_applicable_languages(self, shortname, datetime_string, strip_timezone):
        self.given_bundled_language(shortname)
        self.given_string(datetime_string)
        self.when_datetime_string_checked_if_applicable(strip_timezone)
        self.then_language_is_applicable()

    @parameterized.expand([
        param('ru', "08.haziran.2014, 11:07", strip_timezone=False),
        param('ar', "6 دقیقه", strip_timezone=False),
        param('fa', "ساعتين", strip_timezone=False),
        param('cs', "3 hafta", strip_timezone=False),
    ])
    def test_not_applicable_languages(self, shortname, datetime_string, strip_timezone):
        self.given_bundled_language(shortname)
        self.given_string(datetime_string)
        self.when_datetime_string_checked_if_applicable(strip_timezone)
        self.then_language_is_not_applicable()

    def given_string(self, datetime_string):
        if settings.NORMALIZE:
            datetime_string = normalize_unicode(datetime_string)
        self.datetime_string = datetime_string

    def given_bundled_language(self, shorname):
        self.language = default_language_loader.get_language(shorname)

    def when_datetime_string_translated(self):
        self.translation = self.language.translate(self.datetime_string, settings=settings)

    def when_datetime_string_splitted(self, keep_formatting=False):
        self.tokens = self.language._split(self.datetime_string, keep_formatting, settings=settings)

    def when_datetime_string_checked_if_applicable(self, strip_timezone):
        self.result = self.language.is_applicable(self.datetime_string, strip_timezone, settings=settings)

    def then_string_translated_to(self, expected_string):
        self.assertEqual(expected_string, self.translation)

    def then_tokens_are(self, expected_tokens):
        self.assertEqual(expected_tokens, self.tokens)

    def then_language_is_applicable(self):
        self.assertTrue(self.result)

    def then_language_is_not_applicable(self):
        self.assertFalse(self.result)


class BaseLanguageDetectorTestCase(BaseTestCase):
    __test__ = False

    NOT_DETECTED = object()

    def setUp(self):
        super(BaseLanguageDetectorTestCase, self).setUp()
        self.datetime_string = NotImplemented
        self.detector = NotImplemented
        self.detected_language = NotImplemented
        self.known_languages = None

    @parameterized.expand([
        param("1 january 2015", 'en'),
        ])
    def test_valid_dates_detected(self, datetime_string, expected_language):
        self.given_languages(expected_language)
        self.given_detector()
        self.given_string(datetime_string)
        self.when_searching_for_first_applicable_language()
        self.then_language_was_detected(expected_language)

    @parameterized.expand([
        param("foo"),
    ])
    def test_invalid_dates_not_detected(self, datetime_string):
        self.given_languages('en')
        self.given_detector()
        self.given_string(datetime_string)
        self.when_searching_for_first_applicable_language()
        self.then_no_language_was_detected()

    def test_invalid_date_after_valid_date_not_detected(self):
        self.given_languages('en')
        self.given_detector()
        self.given_previosly_detected_string("1 january 2015")
        self.given_string("foo")
        self.when_searching_for_first_applicable_language()
        self.then_no_language_was_detected()

    def test_valid_date_after_invalid_date_detected(self):
        self.given_languages('en')
        self.given_detector()
        self.given_previosly_detected_string("foo")
        self.given_string("1 january 2015")
        self.when_searching_for_first_applicable_language()
        self.then_language_was_detected('en')

    def given_languages(self, *shortnames):
        self.known_languages = [default_language_loader.get_language(shortname)
                                for shortname in shortnames]

    def given_previosly_detected_string(self, datetime_string):
        for _ in self.detector.iterate_applicable_languages(datetime_string, modify=True, settings=settings):
            break

    def given_string(self, datetime_string):
        self.datetime_string = datetime_string

    def given_detector(self):
        raise NotImplementedError

    def when_searching_for_first_applicable_language(self):
        for language in self.detector.iterate_applicable_languages(self.datetime_string, modify=True, settings=settings):
            self.detected_language = language
            break
        else:
            self.detected_language = self.NOT_DETECTED

    def then_language_was_detected(self, shortname):
        self.assertIsInstance(self.detected_language, Language, "Language was not properly detected")
        self.assertEqual(shortname, self.detected_language.shortname)

    def then_no_language_was_detected(self):
        self.assertIs(self.detected_language, self.NOT_DETECTED)


class TestExactLanguages(BaseLanguageDetectorTestCase):
    __test__ = True

    @parameterized.expand([
        param("01-01-12", ['en', 'fr']),
        param("01-01-12", ['tr', 'ar']),
        param("01-01-12", ['ru', 'fr', 'en', 'pl']),
        param("01-01-12", ['en']),
    ])
    def test_exact_languages(self, datetime_string, shortnames):
        self.given_string(datetime_string)
        self.given_known_languages(shortnames)
        self.given_detector()
        self.when_using_exact_languages()
        self.then_exact_languages_were_filtered(shortnames)

    def given_known_languages(self, shortnames):
        self.known_languages = [default_language_loader.get_language(shortname)
                                for shortname in shortnames]

    def given_detector(self):
        self.assertIsInstance(self.known_languages, list, "Require a list of languages to initialize")
        self.assertGreaterEqual(len(self.known_languages), 1, "Could only be initialized with one or more languages")
        self.detector = ExactLanguages(languages=self.known_languages)

    def when_using_exact_languages(self):
        self.exact_languages = self.detector.iterate_applicable_languages(self.datetime_string, modify=True, settings=settings)

    def then_exact_languages_were_filtered(self, shortnames):
        self.assertEqual(set(shortnames), set([lang.shortname for lang in self.exact_languages]))


class BaseAutoDetectLanguageDetectorTestCase(BaseLanguageDetectorTestCase):
    allow_redetection = NotImplemented

    def given_detector(self):
        self.detector = AutoDetectLanguage(languages=self.known_languages, allow_redetection=self.allow_redetection)


class TestAutoDetectLanguageDetectorWithoutRedetection(BaseAutoDetectLanguageDetectorTestCase):
    __test__ = True
    allow_redetection = False


class TestAutoDetectLanguageDetectorWithRedetection(BaseAutoDetectLanguageDetectorTestCase):
    __test__ = True
    allow_redetection = True<|MERGE_RESOLUTION|>--- conflicted
+++ resolved
@@ -377,7 +377,6 @@
         param('he', "היום", "0 day"),
         param('he', "לפני יומיים", "ago 2 day"),
         param('he', "לפני שבועיים", "ago 2 week"),
-<<<<<<< HEAD
         # Bulgarian
         param("bg", "вдругиден", "in 2 day"),
         param("bg", "утре", "in 1 day"),
@@ -388,15 +387,11 @@
         param("bg", "преди час", "ago 1 hour"),
         param("bg", "преди 4 години", "ago 4 year"),
         param("bg", "преди десетилетие", "ago 10 year"),
-=======
-
         # Bangla
         param('bn', "গতকাল", "1 day"),
         param('bn', "আজ", "0 days"),
         param('bn', "গত মাস", "1 month"),
         param('bn', "আগামী সপ্তাহ", "in 1 week"),
-
->>>>>>> 61e4d990
     ])
     def test_freshness_translation(self, shortname, datetime_string, expected_translation):
         # Finnish language use "t" as hour, so empty SKIP_TOKENS.
