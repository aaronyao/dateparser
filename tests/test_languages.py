# -*- coding: utf-8 -*-
from __future__ import unicode_literals

from nose_parameterized import parameterized, param

from dateparser.languages import default_loader
from dateparser.conf import apply_settings
from dateparser.utils import normalize_unicode

from tests import BaseTestCase


class TestBundledLanguages(BaseTestCase):
    def setUp(self):
        super(TestBundledLanguages, self).setUp()
        self.language = NotImplemented
        self.datetime_string = NotImplemented
        self.translation = NotImplemented
        self.tokens = NotImplemented
        self.result = NotImplemented
        self.settings = NotImplemented

    @parameterized.expand([
        param('en', "Sep 03 2014", "september 03 2014"),
        param('en', "friday, 03 september 2014", "friday 03 september 2014"),
        # Chinese
        param('zh', "1年11个月", "1 year 11 month"),
        param('zh', "1年11個月", "1 year 11 month"),
        param('zh', "2015年04月08日10点05", "2015-04-08 10:05"),
        param('zh', "2015年04月08日10:05", "2015-04-08 10:05"),
        param('zh', "2013年04月08日", "2013-04-08"),
        param('zh', "周一", "monday"),
        param('zh', "礼拜一", "monday"),
        param('zh', "周二", "tuesday"),
        param('zh', "礼拜二", "tuesday"),
        param('zh', "周三", "wednesday"),
        param('zh', "礼拜三", "wednesday"),
        param('zh', "星期日 2015年04月08日10:05", "sunday 2015-04-08 10:05"),
        param('zh', "周六 2013年04月08日", "saturday 2013-04-08"),
        param('zh', "下午3:30", "3:30 pm"),
        param('zh', "凌晨3:30", "3:30 am"),
        param('zh', "中午", "12:00"),
        # French
        param('fr', "20 Février 2012", "20 february 2012"),
        param('fr', "Mercredi 19 Novembre 2013", "wednesday 19 november 2013"),
        param('fr', "18 octobre 2012 à 19 h 21 min", "18 october 2012  19:21"),
        # German
        param('de', "29. Juni 2007", "29. june 2007"),
        param('de', "Montag 5 Januar, 2015", "monday 5 january 2015"),
        # Hungarian
        param('hu', '2016 augusztus 11.', '2016 august 11.'),
        param('hu', '2016-08-13 szombat 10:21', '2016-08-13 saturday 10:21'),
        param('hu', '2016. augusztus 14. vasárnap 10:21', '2016. august 14. sunday 10:21'),
        param('hu', 'hétfő', 'monday'),
        param('hu', 'tegnapelőtt', '2 day ago'),
        param('hu', 'ma', "0 day ago"),
        param('hu', '2 hónappal ezelőtt', "2 month ago"),
        param('hu', '2016-08-13 szombat 10:21 GMT', '2016-08-13 saturday 10:21 GMT'),
        # Spanish
        param('es', "Miércoles 31 Diciembre 2014", "wednesday 31 december 2014"),
        # Italian
        param('it', "Giovedi Maggio 29 2013", "thursday may 29 2013"),
        param('it', "19 Luglio 2013", "19 july 2013"),
        # Portuguese
        param('pt', "22 de dezembro de 2014 às 02:38", "22  december  2014  02:38"),
        # Russian
        param('ru', "5 августа 2014 г. в 12:00", "5 august 2014 year.  12:00"),
        # Turkish
        param('tr', "2 Ocak 2015 Cuma, 16:49", "2 january 2015 friday 16:49"),
        # Czech
        param('cs', "22. prosinec 2014 v 2:38", "22. december 2014  2:38"),
        # Dutch
        param('nl', "maandag 22 december 2014 om 2:38", "monday 22 december 2014  2:38"),
        # Romanian
        param('ro', "22 Decembrie 2014 la 02:38", "22 december 2014  02:38"),
        # Polish
        param('pl', "4 stycznia o 13:50", "4 january  13:50"),
        param('pl', "29 listopada 2014 o 08:40", "29 november 2014  08:40"),
        # Ukrainian
        param('uk', "30 листопада 2013 о 04:27", "30 november 2013  04:27"),
        # Belarusian
        param('be', "5 снежня 2015 г. у 12:00", "5 december 2015 year.  12:00"),
        param('be', "11 верасня 2015 г. у 12:11", "11 september 2015 year.  12:11"),
        param('be', "3 стд 2015 г. у 10:33", "3 january 2015 year.  10:33"),
        # Arabic
        param('ar', "6 يناير، 2015، الساعة 05:16 مساءً", "6 january 2015 05:16 pm"),
        param('ar', "7 يناير، 2015، الساعة 11:00 صباحاً", "7 january 2015 11:00 am"),
        # Vietnamese
        param('vi', "Thứ Năm, ngày 8 tháng 1 năm 2015", "thursday 8 january 2015"),
        param('vi', "Thứ Tư, 07/01/2015 | 22:34", "wednesday 07/01/2015  22:34"),
        param('vi', "9 Tháng 1 2015 lúc 15:08", "9 january 2015  15:08"),
        # Thai
        param('th', "เมื่อ กุมภาพันธ์ 09, 2015, 09:27:57 AM", "february 09 2015 09:27:57 am"),
        param('th', "เมื่อ กรกฎาคม 05, 2012, 01:18:06 AM", "july 05 2012 01:18:06 am"),
        param('th', "วันเสาร์ที่ 16 ธันวาคม 2560 7:00 pm", "saturday 16 december 2560 7:00 pm"),
        param('th', "วันอาทิตย์ที่ 17 ธันวาคม 2560 6:00 pm", "sunday 17 december 2560 6:00 pm"),

        # Tagalog
        param('tl', "Biyernes Hulyo 3, 2015", "friday july 3 2015"),
        param('tl', "Pebrero 5, 2015 7:00 pm", "february 5 2015 7:00 pm"),
        # Indonesian
        param('id', "06 Sep 2015", "06 september 2015"),
        param('id', "07 Feb 2015 20:15", "07 february 2015 20:15"),

        # Miscellaneous
        param('en', "2014-12-12T12:33:39-08:00", "2014-12-12 12:33:39-08:00"),
        param('en', "2014-10-15T16:12:20+00:00", "2014-10-15 16:12:20+00:00"),
        param('en', "28 Oct 2014 16:39:01 +0000", "28 october 2014 16:39:01 +0000"),
        param('es', "13 Febrero 2015 a las 23:00", "13 february 2015  23:00"),

        # Danish
        param('da', "Sep 03 2014", "september 03 2014"),
        param('da', "fredag, 03 september 2014", "friday 03 september 2014"),
        param('da', "fredag d. 3 september 2014", "friday  3 september 2014"),

        # Finnish
        param('fi', "maanantai tammikuu 16, 2015", "monday january 16 2015"),
        param('fi', "ma tammi 16, 2015", "monday january 16 2015"),
        param('fi', "tiistai helmikuu 16, 2015", "tuesday february 16 2015"),
        param('fi', "ti helmi 16, 2015", "tuesday february 16 2015"),
        param('fi', "keskiviikko maaliskuu 16, 2015", "wednesday march 16 2015"),
        param('fi', "ke maalis 16, 2015", "wednesday march 16 2015"),
        param('fi', "torstai huhtikuu 16, 2015", "thursday april 16 2015"),
        param('fi', "to huhti 16, 2015", "thursday april 16 2015"),
        param('fi', "perjantai toukokuu 16, 2015", "friday may 16 2015"),
        param('fi', "pe touko 16, 2015", "friday may 16 2015"),
        param('fi', "lauantai kesäkuu 16, 2015", "saturday june 16 2015"),
        param('fi', "la kesä 16, 2015", "saturday june 16 2015"),
        param('fi', "sunnuntai heinäkuu 16, 2015", "sunday july 16 2015"),
        param('fi', "su heinä 16, 2015", "sunday july 16 2015"),
        param('fi', "su elokuu 16, 2015", "sunday august 16 2015"),
        param('fi', "su elo 16, 2015", "sunday august 16 2015"),
        param('fi', "su syyskuu 16, 2015", "sunday september 16 2015"),
        param('fi', "su syys 16, 2015", "sunday september 16 2015"),
        param('fi', "su lokakuu 16, 2015", "sunday october 16 2015"),
        param('fi', "su loka 16, 2015", "sunday october 16 2015"),
        param('fi', "su marraskuu 16, 2015", "sunday november 16 2015"),
        param('fi', "su marras 16, 2015", "sunday november 16 2015"),
        param('fi', "su joulukuu 16, 2015", "sunday december 16 2015"),
        param('fi', "su joulu 16, 2015", "sunday december 16 2015"),
        param('fi', "1. tammikuuta, 2016", "1. january 2016"),
        param('fi', "tiistaina, 27. lokakuuta 2015", "tuesday 27. october 2015"),

        # Japanese
        param('ja', "午後3時", "pm 3:00"),
        param('ja', "2時", "2:00"),
        param('ja', "11時42分", "11:42"),
        param('ja', "3ヶ月", "3 month"),
        param('ja', "約53か月前", "53 month ago"),
        param('ja', "3月", "march"),
        param('ja', "十二月", "december"),
        param('ja', "2月10日", "2-10"),
        param('ja', "2013年2月", "2013 year february"),
        param('ja', "2013年04月08日", "2013-04-08"),
        param('ja', "2016年03月24日 木曜日 10時05分", "2016-03-24 thursday 10:05"),
        param('ja', "2016年3月20日 21時40分", "2016-3-20 21:40"),
        param('ja', "2016年03月21日 23時05分11秒", "2016-03-21 23:05:11"),
        param('ja', "2016年3月21日(月) 14時48分", "2016-3-21 monday 14:48"),
        param('ja', "2016年3月20日(日) 21時40分", "2016-3-20 sunday 21:40"),
        param('ja', "2016年3月20日 (日) 21時40分", "2016-3-20 sunday 21:40"),

        # Hebrew
        param('he', "20 לאפריל 2012", "20 april 2012"),
        param('he', "יום רביעי ה-19 בנובמבר 2013", "wednesday 19 november 2013"),
        param('he', "18 לאוקטובר 2012 בשעה 19:21", "18 october 2012  19:21"),
        param('he', "יום ה' 6/10/2016", "thursday 6/10/2016"),
        param('he', "חצות", "12 am"),
        param('he', "1 אחר חצות", "1 am"),
        param('he', "3 לפנות בוקר", "3 am"),
        param('he', "3 בבוקר", "3 am"),
        param('he', "3 בצהריים", "3 pm"),
        param('he', "6 לפנות ערב", "6 pm"),
        param('he', "6 אחרי הצהריים", "6 pm"),
        param('he', "6 אחרי הצהרים", "6 pm"),

        # Bangla
        param('bn', "সেপ্টেম্বর 03 2014", "september 03 2014"),
        param('bn', "শুক্রবার, 03 সেপ্টেম্বর 2014", "friday 03 september 2014"),

        # Hindi
        param('hi', 'सोमवार 13 जून 1998', 'monday 13 june 1998'),
        param('hi', 'मंगल 16 1786 12:18', 'tuesday 16 1786 12:18'),
        param('hi', 'शनि 11 अप्रैल 2002 03:09', 'saturday 11 april 2002 03:09'),

        # Swedish
        param('sv', "Sept 03 2014", "september 03 2014"),
        param('sv', "fredag, 03 september 2014", "friday 03 september 2014"),

        # af
        param('af', '5 Mei 2017', '5 may 2017'),
        param('af', 'maandag, Augustus 15 2005 10 vm', 'monday august 15 2005 10 am'),

        # agq
        param('agq', '12 ndzɔ̀ŋɔ̀tɨ̀fʉ̀ghàdzughù 1999', '12 september 1999'),
        param('agq', 'tsuʔndzɨkɔʔɔ 14 see 10 ak', 'saturday 14 may 10 pm'),

        # ak
        param('ak', 'esusow aketseaba-kɔtɔnimba', 'may'),
        param('ak', '8 mumu-ɔpɛnimba ben', '8 december tuesday'),

        # am
        param('am', 'ፌብሩወሪ 22 8:00 ጥዋት', 'february 22 8:00 am'),
        param('am', 'ኖቬም 10', 'november 10'),

        # as
        param('as', '17 জানুৱাৰী 1885', '17 january 1885'),
        param('as', 'বৃহষ্পতিবাৰ 1 জুলাই 2009', 'thursday 1 july 2009'),

        # asa
        param('asa', '12 julai 1879 08:00 ichamthi', '12 july 1879 08:00 pm'),
        param('asa', 'jpi 2 desemba 2007 01:00 icheheavo', 'sunday 2 december 2007 01:00 am'),

        # ast
        param('ast', "d'ochobre 11, 11:00 de la mañana", 'october 11 11:00 am'),
        param('ast', "vienres 19 payares 1 tarde", 'friday 19 november 1 pm'),

        # az-Cyrl
        param('az-Cyrl', "7 феврал 1788 05:30 пм", '7 february 1788 05:30 pm'),
        param('az-Cyrl', "чәршәнбә ахшамы ијл 14", 'tuesday july 14'),

        # az-Latn
        param('az-Latn', 'yanvar 13 şənbə', 'january 13 saturday'),
        param('az-Latn', 'b noy 12', 'sunday november 12'),

        # az
        param('az', "17 iyn 2000 cümə axşamı", '17 june 2000 thursday'),
        param('az', "22 sentyabr 2003 bazar ertəsi", '22 september 2003 monday'),

        # bas
        param('bas', '1906 6 hìlòndɛ̀ ŋgwà njaŋgumba', '1906 6 june monday'),
        param('bas', 'ŋgwà kɔɔ, 11 màtùmb 5 i ɓugajɔp', 'friday 11 march 5 pm'),

        # be
        param('be', '13 лютага 1913', '13 february 1913'),
        param('be', 'жнівень 12, чацвер', 'august 12 thursday'),

        # bem
        param('bem', 'palichimo 12 machi 2015 11:00 uluchelo', 'monday 12 march 2015 11:00 am'),
        param('bem', '5 epreo 2000 pa mulungu', '5 april 2000 sunday'),

        # bez
        param('bez', '1 pa mwedzi gwa hutala 1889 10:00 pamilau', '1 january 1889 10:00 am'),
        param('bez', '31 pa mwedzi gwa kumi na mbili hit', '31 december thursday'),

        # bm
        param('bm', '12 ɔkutɔburu 2001 araba', '12 october 2001 wednesday'),
        param('bm', 'alamisa 15 uti 1998', 'thursday 15 august 1998'),

        # bo
        param('bo', "ཟླ་བ་བཅུ་གཅིག་པ་ 18", 'november 18'),
        param('bo', "གཟའ་ཕུར་བུ་ 12 ཟླ་བ་བཅུ་པ་ 1879 10:15 ཕྱི་དྲོ་", 'thursday 12 october 1879 10:15 pm'),

        # br
        param('br', "merc'her c'hwevrer 12 07:32 gm", "wednesday february 12 07:32 pm"),
        param('br', "10 gwengolo 2002 sadorn", "10 september 2002 saturday"),

        # brx
        param('brx', "6 अखथबर 2019 10:00 बेलासे", "6 october 2019 10:00 pm"),
        param('brx', "बिसथि 8 फेब्रुवारी", "thursday 8 february"),

        # bs-Cyrl
        param('bs-Cyrl', "2 септембар 2000, четвртак", "2 september 2000 thursday"),
        param('bs-Cyrl', "1 јули 1987 9:25 поподне", "1 july 1987 9:25 pm"),

        # bs-Latn
        param('bs-Latn', "23 septembar 1879, petak", "23 september 1879 friday"),
        param('bs-Latn', "subota 1 avg 2009 02:27 popodne", "saturday 1 august 2009 02:27 pm"),

        # bs
        param('bs', "10 maj 2020 utorak", "10 may 2020 tuesday"),
        param('bs', "ponedjeljak, 1989 2 januar", "monday 1989 2 january"),

        # ca
        param('ca', "14 d'abril 1980 diumenge", "14 april 1980 sunday"),
        param('ca', "3 de novembre 2004 dj", "3 november 2004 thursday"),

        # ce
        param('ce', "6 январь 1987 пӏераскан де", "6 january 1987 friday"),
        param('ce', "оршотан де 3 июль 1890", "monday 3 july 1890"),

        # cgg
        param('cgg', "20 okwakataana 2027 orwamukaaga", "20 may 2027 saturday"),
        param('cgg', "okwaikumi na ibiri 12 oks", "december 12 wednesday"),

        # chr
        param('chr', "ᎤᎾᏙᏓᏉᏅᎯ 16 ᏕᎭᎷᏱ 1562 11:16 ᏒᎯᏱᎢᏗᏢ", "monday 16 june 1562 11:16 pm"),
        param('chr', "13 ᎠᏂᏍᎬᏘ ᎤᎾᏙᏓᏈᏕᎾ 8:00 ᏌᎾᎴ", "13 may saturday 8:00 am"),

        # cy
        param('cy', "dydd sadwrn 27 chwefror 1990 9 yb", "saturday 27 february 1990 9 am"),
        param('cy', "19 gorff 2000 dydd gwener", "19 july 2000 friday"),

        # dav
        param('dav', "mori ghwa kawi 24 kuramuka kana", "february 24 thursday"),
        param('dav', "11 ike 4 luma lwa p", "11 september 4 pm"),

        # dje
        param('dje', "2 žuweŋ 2030 alz 11 zaarikay b", "2 june 2030 friday 11 pm"),
        param('dje', "sektanbur 12 alarba", "september 12 wednesday"),

        # dsb
        param('dsb', "njeźela julija 15 2 wótpołdnja", "sunday july 15 2 pm"),
        param('dsb', "awgusta 10 sob", "august 10 saturday"),

        # dua
        param('dua', "madiɓɛ́díɓɛ́ 15 ɗónɛsú 7 idiɓa", "july 15 friday 7 am"),
        param('dua', "éti 12 tiníní", "sunday 12 november"),

        # dyo
        param('dyo', "mee 1 2000 talata", "may 1 2000 tuesday"),
        param('dyo', "arjuma de 10", "friday december 10"),

        # dz
        param('dz', "ཟླ་བཅུ་གཅིག་པ་ 10 གཟའ་ཉི་མ་", "november 10 saturday"),
        param('dz', "མིར་ 2 སྤྱི་ཟླ་དྲུག་པ 2009 2 ཕྱི་ཆ་", "monday 2 june 2009 2 pm"),

        # ebu
        param('ebu', "mweri wa gatantatũ 11 maa 08:05 ut", "june 11 friday 08:05 pm"),
        param('ebu', "2 igi 1998 njumamothii", "2 december 1998 saturday"),

        # ee
        param('ee', "5 afɔfĩe 2009 05:05 ɣetrɔ kɔsiɖa", "5 april 2009 05:05 pm sunday"),
        param('ee', "yawoɖa 1890 deasiamime 23", "thursday 1890 august 23"),

        # el
        param('el', "απρίλιος 13 09:09 μμ", "april 13 09:09 pm"),
        param('el', "1 ιούνιος 2002 07:17 πμ", "1 june 2002 07:17 am"),

        # eo
        param('eo', "12 aŭgusto 1887 06:06 atm", "12 august 1887 06:06 am"),
        param('eo', "vendredo 10 sep 1957", "friday 10 september 1957"),

        # et
        param('et', "3 juuni 2001 neljapäev 07:09 pm", "3 june 2001 thursday 07:09 pm"),
        param('et', "7 veebr 2004", "7 february 2004"),

        # eu
        param('eu', "1 urtarrila 1990 asteazkena", "1 january 1990 wednesday"),
        param('eu', "ig 30 martxoa 1905", "sunday 30 march 1905"),

        # ewo
        param('ewo', "ngɔn lála 13 08:07 ngəgógəle", "march 13 08:07 pm"),
        param('ewo', "séradé ngad 12 1915 2:00 ngəgógəle", "saturday november 12 1915 2:00 pm"),

        # ff
        param('ff', "1 colte 1976 hoore-biir 04:15 subaka", "1 february 1976 saturday 04:15 am"),
        param('ff', "naasaande 3 yar 02:00 kikiiɗe", "thursday 3 october 02:00 pm"),

        # fil
        param('fil', "2 setyembre 1880 biyernes", "2 september 1880 friday"),
        param('fil', "15 ago 1909 lun", "15 august 1909 monday"),

        # fo
        param('fo', "mánadagur 30 januar 1976", "monday 30 january 1976"),
        param('fo', "2 apríl 1890 fríggjadagur", "2 april 1890 friday"),

        # fur
        param('fur', "12 avost 1990 domenie", "12 august 1990 sunday"),
        param('fur', "miercus 5 fev 1990 10:10 p", "wednesday 5 february 1990 10:10 pm"),

        # fy
        param('fy', "febrewaris 2 1987 freed", "february 2 1987 friday"),
        param('fy', "to 20 maaie 2010", "thursday 20 may 2010"),

        # ga
        param('ga', "1 bealtaine 2019 dé céadaoin", "1 may 2019 wednesday"),
        param('ga', "deireadh fómhair 12 aoine 10:09 pm", "october 12 friday 10:09 pm"),

        # gd
        param('gd', "2 am faoilleach 1890 diardaoin 02:13 m", "2 january 1890 thursday 02:13 am"),
        param('gd', "did an t-ògmhios 15 1876 08:15 f", "sunday june 15 1876 08:15 pm"),

        # gl
        param('gl', "1 xullo 2009 sáb", "1 july 2009 saturday"),
        param('gl', "martes 15 setembro 1980", "tuesday 15 september 1980"),

        # gsw
        param('gsw', "5 auguscht 1856 10:08 am namittag", "5 august 1856 10:08 pm"),
        param('gsw', "ziischtig 13 dezämber 03:12 vormittag", "tuesday 13 december 03:12 am"),

        # gu
        param('gu', "10 સપ્ટેમ્બર 2005 ગુરુવાર", "10 september 2005 thursday"),
        param('gu', "સોમવાર 1 જુલાઈ 1980", "monday 1 july 1980"),

        # guz
        param('guz', "apiriri 2 1789 chumatano", "april 2 1789 wednesday"),
        param('guz', "esabato 11 cul 2000 10:19 ma", "saturday 11 july 2000 10:19 am"),

        # gv
        param('gv', "3 toshiaght-arree 2023 jeh", "3 february 2023 friday"),
        param('gv', "1 m-souree 1999 jedoonee", "1 june 1999 sunday"),

        # ha
        param('ha', "18 yuni 1920 laraba", "18 june 1920 wednesday"),
        param('ha', "2 afi 1908 lit", "2 april 1908 monday"),

        # haw
        param('haw', "1 'apelila 1968 p6", "1 april 1968 saturday"),
        param('haw', "po'alima 29 'ok 1899", "friday 29 october 1899"),

        # hr
        param('hr', "2 ožujak 1980 pet", "2 march 1980 friday"),
        param('hr', "nedjelja 3 lis 1879", "sunday 3 october 1879"),

        # hsb
        param('hsb', "5 měrc 1789 póndźela 11:13 popołdnju", "5 march 1789 monday 11:13 pm"),
        param('hsb', "štwórtk 2000 awg 14", "thursday 2000 august 14"),

        # hy
        param('hy', "2 դեկտեմբերի 2006 շբթ 02:00 կա", "2 december 2006 saturday 02:00 am"),
        param('hy', "չորեքշաբթի մյս 17, 2009", "wednesday may 17 2009"),

        # ig
        param('ig', "1 ọgọọst 2001 wenezdee", "1 august 2001 wednesday"),
        param('ig', "mbọsị ụka 23 epr 1980", "sunday 23 april 1980"),

        # ii
        param('ii', "ꆏꊂꇖ 12 ꌕꆪ 1980", "thursday 12 march 1980"),
        param('ii', "ꉆꆪ 1 02:05 ꁯꋒ", "august 1 02:05 pm"),

        # is
        param('is', "þriðjudagur 15 júlí 2001", "tuesday 15 july 2001"),
        param('is', "fös 10 desember 08:17 fh", "friday 10 december 08:17 am"),

        # jgo
        param('jgo', "pɛsaŋ pɛ́nɛ́pfúꞌú 15 10:16 ŋka mbɔ́t nji", "september 15 10:16 pm"),
        param('jgo', "ápta mɔ́ndi 10 nduŋmbi saŋ 2009", "tuesday 10 january 2009"),

        # jmc
        param('jmc', "2 aprilyi 2015 jumapilyi 03:10 kyiukonyi", "2 april 2015 sunday 03:10 pm"),
        param('jmc', "alh 11 julyai 1987", "thursday 11 july 1987"),

        # kab
        param('kab', "3 meɣres 1999 kuẓass 11:16 n tmeddit", "3 march 1999 wednesday 11:16 pm"),
        param('kab', "1 yennayer 2004 sḍis", "1 january 2004 friday"),

        # kam
        param('kam', "mwai wa katatũ 12 wa katano 09:18 ĩyawĩoo", "march 12 friday 09:18 pm"),
        param('kam', "1 mwai wa ĩkumi na ilĩ 1789 wth", "1 december 1789 saturday"),

        # kde
        param('kde', "mwedi wa nnyano na umo 12 1907 liduva litandi", "june 12 1907 saturday"),
        param('kde', "2 mei 11:10 chilo ll6", "2 may 11:10 pm thursday"),

        # kea
        param('kea', "sigunda-fera 12 julhu 1902", "monday 12 july 1902"),
        param('kea', "2 diz 2005 kua", "2 december 2005 wednesday"),

        # khq
        param('khq', "1 žanwiye 2019 ati 01:09 adduha", "1 january 2019 monday 01:09 am"),
        param('khq', "alhamiisa 12 noowanbur 1908", "thursday 12 november 1908"),

        # ki
        param('ki', "1 mwere wa gatano 1980 09:12 hwaĩ-inĩ", "1 may 1980 09:12 pm"),
        param('ki', "njumatana 2 wmw 2000 01:12 kiroko", "wednesday 2 november 2000 01:12 am"),

        # kk
        param('kk', "3 маусым 1956 дс", "3 june 1956 monday"),
        param('kk', "жексенбі 12 қыркүйек 1890", "sunday 12 september 1890"),

        # kl
        param('kl', "2 martsi 2001 ataasinngorneq", "2 march 2001 monday"),
        param('kl', "pin 1 oktoberi 1901", "wednesday 1 october 1901"),

        # kln
        param('kln', "3 ng'atyaato koang'wan 10:09 kooskoliny", "3 february thursday 10:09 pm"),
        param('kln', "kipsuunde nebo aeng' 14 2009 kos", "december 14 2009 wednesday"),

        # kok
        param('kok', "1 नोव्हेंबर 2000 आदित्यवार 01:19 मनं", "1 november 2000 sunday 01:19 pm"),
        param('kok', "मंगळार 2 फेब्रुवारी 2003", "tuesday 2 february 2003"),

        # ksb
        param('ksb', "jumaamosi 1 ago 09:19 makeo", "saturday 1 august 09:19 am"),
        param('ksb', "3 febluali 1980 jmn", "3 february 1980 tuesday"),

        # ksf
        param('ksf', "ŋwíí a ntɔ́ntɔ 3 1990 09:15 cɛɛ́nko", "january 3 1990 09:15 pm"),
        param('ksf', "2 ŋ3 1789 jǝǝdí", "2 march 1789 thursday"),

        # ksh
        param('ksh', "mohndaach 12 fäbrowa 2001 12:18 nm", "monday 12 february 2001 12:18 pm"),
        param('ksh', "5 oujoß 12:17 uhr vörmiddaachs", "5 august 12:17 am"),

        # kw
        param('kw', "14 mis metheven 1980 dy yow", "14 june 1980 thursday"),
        param('kw', "mis kevardhu 2019 1 sad", "december 2019 1 saturday"),

        # ky
        param('ky', "22 февраль 2025 01:12 түштөн кийинки", "22 february 2025 01:12 pm"),
        param('ky', "шаршемби 11 авг 1908", "wednesday 11 august 1908"),

        # lag
        param('lag', "17 kʉvɨɨrɨ 2018 ijumáa", "17 august 2018 friday"),
        param('lag', "táatu 16 kwiinyi 1978", "monday 16 october 1978"),

        # lb
        param('lb', "2 mäerz 2034 don 02:19 moies", "2 march 2034 thursday 02:19 am"),
        param('lb', "samschdeg 15 abrëll", "saturday 15 april"),

        # lg
        param('lg', "sebuttemba 17 1980 lw6", "september 17 1980 saturday"),
        param('lg', "2 okitobba 2010 lwakusatu", "2 october 2010 wednesday"),

        # lkt
        param('lkt', "18 čhaŋwápetȟo wí 2013 owáŋgyužažapi", "18 may 2013 saturday"),
        param('lkt', "1 tȟahékapšuŋ wí 1978 aŋpétuzaptaŋ", "1 december 1978 friday"),

        # ln
        param('ln', "23 yan 2001 mokɔlɔ mwa mísáto", "23 january 2001 wednesday"),
        param('ln', "mtn 17 sánzá ya zómi na míbalé 09:17 ntɔ́ngɔ́", "friday 17 december 09:17 am"),

        # lo
        param('lo', "18 ພຶດສະພາ 1908 ວັນອາທິດ", "18 may 1908 sunday"),
        param('lo', "8 ກໍລະກົດ 2003 03:03 ຫຼັງທ່ຽງ", "8 july 2003 03:03 pm"),

        # lt
        param('lt', "15 gegužės 1970 trečiadienis", "15 may 1970 wednesday"),
        param('lt', "an 2 rugsėjo 09:18 priešpiet", "tuesday 2 september 09:18 am"),

        # lu
        param('lu', "2 ciongo 2016 njw 02:16 dilolo", "2 january 2016 thursday 02:16 pm"),
        param('lu', "16 lùshìkà 2009", "16 august 2009"),

        # luo
        param('luo', "15 dwe mar adek 1908 tan", "15 march 1908 thursday"),
        param('luo', "jumapil 3 dao 2008 01:12 ot", "sunday 3 july 2008 01:12 pm"),

        # luy
        param('luy', "23 juni 1970 murwa wa kanne", "23 june 1970 thursday"),
        param('luy', "jumatano, 5 aprili 1998", "wednesday 5 april 1998"),

        # lv
        param('lv', "14 jūnijs 2010 10:10 priekšpusdienā", "14 june 2010 10:10 am"),
        param('lv', "24 okt 2000 piektdiena 11:11 pēcpusd", "24 october 2000 friday 11:11 pm"),

        # mas
        param('mas', "2 olodoyíóríê inkókúâ 1954 08:16 ɛnkakɛnyá", "2 april 1954 08:16 am"),
        param('mas', "15 ɔɛn 2032 alaámisi 02:13 ɛndámâ", "15 march 2032 thursday 02:13 pm"),

        # mer
        param('mer', "1 mĩĩ 1924 wetano 10:05 ũg", "1 may 1924 friday 10:05 pm"),
        param('mer', "6 njuraĩ 1895 muramuko", "6 july 1895 monday"),

        # mfe
        param('mfe', "27 zilye 1988 merkredi", "27 july 1988 wednesday"),
        param('mfe', "lindi 3 oktob 1897", "monday 3 october 1897"),

        # mg
        param('mg', "1 martsa 1789 alakamisy", "1 march 1789 thursday"),
        param('mg', "5 aogositra 1911 zoma", "5 august 1911 friday"),

        # mgh
        param('mgh', "sabato mweri wo unethanu 15 07:18 wichishu", "sunday may 15 07:18 am"),
        param('mgh', "2 tis 1789 jumamosi 08:17 mchochil'l", "2 september 1789 saturday 08:17 pm"),

        # mgo
        param('mgo', "5 iməg mbegtug aneg 5", "5 january thursday"),
        param('mgo', "aneg 2 iməg zò 17 1908", "monday november 17 1908"),

        # mk
        param('mk', "4 септември 2009 09:18 претпл", "4 september 2009 09:18 am"),
        param('mk', "вторник 10 август 1777 01:12 попл", "tuesday 10 august 1777 01:12 pm"),

        # mn
        param('mn', "дөрөвдүгээр сар 15 баасан 10:10 үө", "april 15 friday 10:10 am"),
        param('mn', "12 9-р сар 2019 пүрэв", "12 september 2019 thursday"),

        # mr
        param('mr', "16 फेब्रुवारी 1908 गुरु 02:03 मउ", "16 february 1908 thursday 02:03 pm"),
        param('mr', "शनिवार 15 सप्टें 1888", "saturday 15 september 1888"),

        # ms
        param('ms', "4 mei 1768 jumaat 09:09 ptg", "4 may 1768 friday 09:09 pm"),
        param('ms', "isnin 14 disember 2001 11:09 pg", "monday 14 december 2001 11:09 am"),

        # mt
        param('mt', "3 frar 1998 il-ħadd", "3 february 1998 sunday"),
        param('mt', "16 awwissu 2019 erb", "16 august 2019 wednesday"),

        # mua
        param('mua', "1 cokcwaklaŋne 2014 comzyiiɗii", "1 february 2014 tuesday"),
        param('mua', "fĩi yuru 17 1908 cze 10:08 lilli", "december 17 1908 saturday 10:08 pm"),

        # naq
        param('naq', "20 ǂkhoesaob 1934 wunstaxtsees", "20 july 1934 wednesday"),
        param('naq', "do 12 gamaǀaeb 1999 05:12 ǃuias", "thursday 12 june 1999 05:12 pm"),

        # nb
        param('nb', "2 mars 1998 torsdag", "2 march 1998 thursday"),
        param('nb', "ons 15 des 2001", "wednesday 15 december 2001"),

        # nd
        param('nd', "19 nkwenkwezi 1967 mgqibelo", "19 may 1967 saturday"),
        param('nd', "sit 1 zibandlela 2011", "wednesday 1 january 2011"),

        # ne
        param('ne', "1 फेब्रुअरी 2003 बिहिबार 09:18 अपराह्न्", "1 february 2003 thursday 09:18 pm"),
        param('ne', "आइत् 4 अक्टोबर 1957", "sunday 4 october 1957"),

        # nl
        param('nl', "4 augustus 1678 zaterdag", "4 august 1678 saturday"),
        param('nl', "vr 27 juni 1997", "friday 27 june 1997"),

        # nmg
        param('nmg', "5 ngwɛn ńna 1897 sɔ́ndɔ mafú málal", "5 april 1897 wednesday"),
        param('nmg', "mɔ́ndɔ 1 ng11 1678 04:15 kugú", "monday 1 november 1678 04:15 pm"),

        # nn
        param('nn', "tysdag 2 september 1897 01:12 fm", "tuesday 2 september 1897 01:12 am"),
        param('nn', "2 mai 2000 søndag 09:18 ettermiddag", "2 may 2000 sunday 09:18 pm"),

        # nnh
        param('nnh', "1 saŋ tsɛ̀ɛ cÿó màga lyɛ̌' 08:18 ncwònzém", "1 may saturday 08:18 pm"),
        param('nnh', "3 saŋ lepyè shúm 1789 mvfò lyɛ̌'", "3 march 1789 monday"),

        # nus
        param('nus', "7 kornyoot 2006 diɔ̱k lätni 01:12 tŋ", "7 june 2006 wednesday 01:12 pm"),
        param('nus', "bäkɛl, 12 tio̱p in di̱i̱t 2008", "saturday 12 december 2008"),

        # nyn
        param('nyn', "5 okwakashatu 1980 okt", "5 march 1980 friday"),
        param('nyn', "2 kms 2087 sande", "2 july 2087 sunday"),

        # om
        param('om', "15 bitooteessa 1997 02:23 wb", "15 march 1997 02:23 pm"),
        param('om', "jimaata 13 gur 01:12 wd", "friday 13 february 01:12 am"),

        # os
        param('os', "хуыцаубон 1998 апрелы 12", "sunday 1998 april 12"),
        param('os', "1 ноя 1990 ӕртыццӕг", "1 november 1990 wednesday"),

        # pa-Guru
        param('pa-Guru', "ਸ਼ਨਿੱਚਰਵਾਰ 4 ਫ਼ਰਵਰੀ 1989 01:12 ਬਾਦ", "saturday 4 february 1989 01:12 pm"),
        param('pa-Guru', "2 ਅਕਤੂਬਰ 2015 ਸੋਮਵਾਰ", "2 october 2015 monday"),

        # pa
        param('pa', "2 ਅਗਸਤ 1682 ਸ਼ਨਿੱਚਰ", "2 august 1682 saturday"),
        param('pa', "12 ਅਕਤੂ 11:08 ਪੂਦੁ", "12 october 11:08 am"),

        # qu
        param('qu', "5 pauqar waray 1878 miércoles", "5 march 1878 wednesday"),
        param('qu', "6 int 2009 domingo", "6 june 2009 sunday"),

        # rm
        param('rm', "1 schaner 1890 venderdi", "1 january 1890 friday"),
        param('rm', "me 6 avust 2009", "wednesday 6 august 2009"),

        # rn
        param('rn', "11 ntwarante 2008 12:34 zmw", "11 march 2008 12:34 pm"),
        param('rn', "7 nze 1999 ku wa kabiri", "7 september 1999 tuesday"),

        # rof
        param('rof', "13 mweri wa tisa ijtn 12:56 kingoto", "13 september wednesday 12:56 pm"),
        param('rof', "ijumanne 2 mweri wa saba 1890", "tuesday 2 july 1890"),

        # rw
        param('rw', "16 kamena 2001 kuwa gatanu", "16 june 2001 friday"),
        param('rw', "3 ukuboza 2013 gnd", "3 december 2013 saturday"),

        # rwk
        param('rwk', "3 aprilyi 2009 ijumaa", "3 april 2009 friday"),
        param('rwk', "jumamosi 2 januari 02:13 utuko", "saturday 2 january 02:13 am"),

        # sah
        param('sah', "16 тохсунньу 2003 сэрэдэ 09:59 эк", "16 january 2003 wednesday 09:59 pm"),
        param('sah', "баскыһыанньа 14 балаҕан ыйа 1998", "sunday 14 september 1998"),

        # saq
        param('saq', "1 lapa le okuni 1980 kun 10:45 tesiran", "1 march 1980 monday 10:45 am"),
        param('saq', "mderot ee inet 12 lapa le ong'wan 1824", "wednesday 12 april 1824"),

        # sbp
        param('sbp', "1 mupalangulwa mulungu 08:15 lwamilawu", "1 january sunday 08:15 am"),
        param('sbp', "jtn 17 mokhu 2001", "wednesday 17 october 2001"),

        # se
        param('se', "láv 22 cuoŋománnu 10:08 iđitbeaivi", "saturday 22 april 10:08 am"),
        param('se', "duorasdat 11 borgemánnu 1978 12:09 eb", "thursday 11 august 1978 12:09 pm"),

        # seh
        param('seh', "12 fevreiro 2005 sha", "12 february 2005 friday"),
        param('seh', "chiposi 2 decembro 1987", "monday 2 december 1987"),

        # ses
        param('ses', "18 žuyye 2009 atalaata 03:12 aluula", "18 july 2009 tuesday 03:12 pm"),
        param('ses', "asibti 2 awi 1987", "saturday 2 april 1987"),

        # sg
        param('sg', "5 ngubùe 1890 bïkua-ûse 12:08 lk", "5 april 1890 monday 12:08 pm"),
        param('sg', "bk3 23 föndo 2001", "tuesday 23 june 2001"),

        # shi-Latn
        param('shi-Latn', "6 bṛayṛ 2014 akṛas 07:06 tifawt", "6 february 2014 wednesday 07:06 am"),
        param('shi-Latn', "asamas 15 ɣuct 2045", "sunday 15 august 2045"),

        # sk
        param('sk', "15 marec 1987 utorok", "15 march 1987 tuesday"),
        param('sk', "streda 17 mája 2003", "wednesday 17 may 2003"),

        # sl
        param('sl', "12 junij 2003 petek 10:09 pop", "12 june 2003 friday 10:09 pm"),
        param('sl', "ponedeljek 15 okt 1997 09:07 dopoldne", "monday 15 october 1997 09:07 am"),

        # smn
        param('smn', "1 njuhčâmáánu 2008 majebaargâ 08:08 ip", "1 march 2008 tuesday 08:08 am"),
        param('smn', "láv 23 roovvâd 1897", "saturday 23 october 1897"),

        # sn
        param('sn', "11 chikumi 1998 chipiri", "11 june 1998 tuesday"),
        param('sn', "china 2 mbudzi 1890", "thursday 2 november 1890"),

        # so
        param('so', "sab 5 bisha saddexaad 1765 11:08 gn", "saturday 5 march 1765 11:08 pm"),
        param('so', "16 lit 2008 axd", "16 december 2008 sunday"),

        # sq
        param('sq', "2 qershor 1997 e mërkurë 10:08 pasdite", "2 june 1997 wednesday 10:08 pm"),
        param('sq', "pre 15 gusht 1885 04:54 e paradites", "friday 15 august 1885 04:54 am"),

        # sr-Cyrl
        param('sr-Cyrl', "16 април 2016 суб 03:46 по подне", "16 april 2016 saturday 03:46 pm"),
        param('sr-Cyrl', "уторак 3 новембар 1999", "tuesday 3 november 1999"),

        # sr-Latn
        param('sr-Latn', "4 septembar 2000 četvrtak", "4 september 2000 thursday"),
        param('sr-Latn', "uto 18 maj 2004 11:15 pre podne", "tuesday 18 may 2004 11:15 am"),

        # sr
        param('sr', "3 децембар 2005 уто 10:15 по подне", "3 december 2005 tuesday 10:15 pm"),
        param('sr', "петак 12 август 2001", "friday 12 august 2001"),

        # sv
        param('sv', "4 augusti 2007 lördag 02:44 fm", "4 august 2007 saturday 02:44 am"),
        param('sv', "onsdag 16 mars 08:15 eftermiddag", "wednesday 16 march 08:15 pm"),

        # sw
        param('sw', "5 mei 1994 jumapili 10:17 asubuhi", "5 may 1994 sunday 10:17 am"),
        param('sw', "jumanne 2 desemba 2003", "tuesday 2 december 2003"),

        # ta
        param('ta', "6 ஏப்ரல் 1997 செவ்வாய் 02:09 முற்பகல்", "6 april 1997 tuesday 02:09 am"),
        param('ta', "ஞாயி 1 ஜூன் 1998", "sunday 1 june 1998"),

        # te
        param('te', "సోమవారం 3 నవంబర 1887", "monday 3 november 1887"),
        param('te', "5 మార్చి 2001 శుక్రవారం", "5 march 2001 friday"),

        # teo
        param('teo', "2 omodok'king'ol 1996 nakaare", "2 june 1996 tuesday"),
        param('teo', "nakasabiti 4 jol 2001 01:12 ebongi", "saturday 4 july 2001 01:12 pm"),

        # to
        param('to', "5 fēpueli 2007 mōn 02:17 efiafi", "5 february 2007 monday 02:17 pm"),
        param('to', "falaite 14 'okatopa 2015 09:48 hh", "friday 14 october 2015 09:48 am"),

        # twq
        param('twq', "17 feewiriye 2023 11:12 zaarikay b", "17 february 2023 11:12 pm"),
        param('twq', "alzuma 11 sektanbur 2019", "friday 11 september 2019"),

        # tzm
        param('tzm', "2 yulyuz 2002 akwas 01:16 ḍeffir aza", "2 july 2002 thursday 01:16 pm"),
        param('tzm', "asa 13 nwanbir 2005", "sunday 13 november 2005"),

        # uz-Cyrl
        param('uz-Cyrl', "пайшанба 24 ноябр 1957 01:18 то", "thursday 24 november 1957 01:18 am"),
        param('uz-Cyrl', "4 авг 1887 чоршанба", "4 august 1887 wednesday"),

        # uz-Latn
        param('uz-Latn', "3 iyul 1997 payshanba 08:17 tk", "3 july 1997 thursday 08:17 pm"),
        param('uz-Latn', "shan 15 sentabr 2008", "saturday 15 september 2008"),

        # uz
        param('uz', "1 fevral 1776 dushanba 09:17 to", "1 february 1776 monday 09:17 am"),
        param('uz', "juma 18 aprel 2027", "friday 18 april 2027"),

        # vun
        param('vun', "2 aprilyi 1956 jumatatuu", "2 april 1956 monday"),
        param('vun', "jumamosi 12 oktoba 02:16 kyiukonyi", "saturday 12 october 02:16 pm"),

        # wae
        param('wae', "zištag 16 abrille 2002", "tuesday 16 april 2002"),
        param('wae', "27 öigšte 1669 fritag", "27 august 1669 friday"),

        # xog
        param('xog', "21 marisi 2001 owokubili", "21 march 2001 tuesday"),
        param('xog', "kuta 30 okitobba 1955 02:17 eigulo", "friday 30 october 1955 02:17 pm"),

        # yav
        param('yav', "12 imɛŋ i puɔs 1998 metúkpíápɛ", "12 september 1998 wednesday"),
        param('yav', "5 o10 2001 séselé 12:07 kiɛmɛ́ɛm", "5 october 2001 saturday 12:07 am"),

        # yo
        param('yo', "5 èrèlè 2005 ọjọ́rú 10:07 àárọ̀", "5 february 2005 wednesday 10:07 am"),
        param('yo', "ọjọ́ àbámẹ́ta 2 oṣù ẹ̀bibi 1896", "saturday 2 may 1896"),

        # zu
        param('zu', "3 mashi 2007 ulwesibili 10:08", "3 march 2007 tuesday 10:08"),
        param('zu', "son 23 umasingana 1996", "sunday 23 january 1996"),
    ])
    def test_translation(self, shortname, datetime_string, expected_translation):
        self.given_settings()
        self.given_bundled_language(shortname)
        self.given_string(datetime_string)
        self.when_datetime_string_translated()
        self.then_string_translated_to(expected_translation)

    @parameterized.expand([
        # English
        param('en', "yesterday", "1 day ago"),
        param('en', "today", "0 day ago"),
        param('en', "day before yesterday", "2 day ago"),
        param('en', "last month", "1 month ago"),
        param('en', "less than a minute ago", "45 second ago"),
        # German
        param('de', "vorgestern", "2 day ago"),
        param('de', "heute", "0 day ago"),
        param('de', "vor 3 Stunden", "3 hour ago"),
        param('de', "vor 2 Monaten", "2 month ago"),
        param('de', "vor 2 Monaten, 2 Wochen", "2 month ago 2 week"),
        # French
        param('fr', "avant-hier", "2 day ago"),
        param('fr', "hier", "1 day ago"),
        param('fr', "aujourd'hui", "0 day ago"),
        # Spanish
        param('es', "anteayer", "2 day ago"),
        param('es', "ayer", "1 day ago"),
        param('es', "ayer a las", "1 day ago "),
        param('es', "hoy", "0 day ago"),
        param('es', "hace un horas", "1 hour ago"),
        param('es', "2 semanas", "2 week"),
        param('es', "2 año", "2 year"),
        # Italian
        param('it', "altro ieri", "2 day ago"),
        param('it', "ieri", "1 day ago"),
        param('it', "oggi", "0 day ago"),
        param('it', "2 settimana fa", "2 week ago"),
        param('it', "2 anno fa", "2 year ago"),
        # Portuguese
        param('pt', "anteontem", "2 day ago"),
        param('pt', "ontem", "1 day ago"),
        param('pt', "hoje", "0 day ago"),
        param('pt', "56 minutos", "56 minute"),
        param('pt', "12 dias", "12 day"),
        param('pt', "há 14 min.", "14 minute ago."),
        param('pt', "1 segundo atrás", "1 second ago"),
        # Russian
        param('ru', "9 месяцев", "9 month"),
        param('ru', "8 недели", "8 week"),
        param('ru', "7 года", "7 year"),
        param('ru', "позавчера", "2 day ago"),
        param('ru', "сейчас", "0 second ago"),
        param('ru', "спустя 2 дня", "in 2 day"),
        param('ru', "вчера", "1 day ago"),
        param('ru', "сегодня", "0 day ago"),
        param('ru', "завтра", "in 1 day"),
        param('ru', "послезавтра", "in 2 day"),
        param('ru', "несколько секунд", "44 second"),
        # Turkish
        param('tr', "dün", "1 day ago"),
        param('tr', "22 dakika", "22 minute"),
        param('tr', "12 hafta", "12 week"),
        param('tr', "13 yıl", "13 year"),
        # Czech
        param('cs', "40 sekunda", "40 second"),
        param('cs', "4 týden", "4 week"),
        param('cs', "14 roků", "14 year"),
        # Chinese
        param('zh', "昨天", "1 day ago"),
        param('zh', "前天", "2 day ago"),
        param('zh', "50 秒", "50 second"),
        param('zh', "7 周", "7 week"),
        param('zh', "12 年", "12 year"),
        param('zh', "半小时前", "30 minute ago"),
        # Danish
        param('da', "i går", "1 day ago"),
        param('da', "i dag", "0 day ago"),
        param('da', "sidste måned", "1 month ago"),
        param('da', "mindre end et minut siden", "45  seconds"),
        # Dutch
        param('nl', "17 uur geleden", "17 hour ago"),
        param('nl', "27 jaar geleden", "27 year ago"),
        param('nl', "45 minuten", "45 minute"),
        param('nl', "nu", "0 second ago"),
        param('nl', "eergisteren", "2 day ago"),
        param('nl', "volgende maand", "in 1 month"),
        # Romanian
        param('ro', "23 săptămâni în urmă", "23 week ago"),
        param('ro', "23 săptămâni", "23 week"),
        param('ro', "13 oră", "13 hour"),
        # Arabic
        param('ar', "يومين", "2 day"),
        param('ar', "أمس", "1 day ago"),
        param('ar', "4 عام", "4 year"),
        param('ar', "منذ 2 ساعات", "ago 2 hour"),
        param('ar', "منذ ساعتين", "ago 2 hour"),
        param('ar', "اليوم السابق", "1 day ago"),
        param('ar', "اليوم", "0 day ago"),
        # Polish
        param('pl', "2 godz.", "2 hour."),
        param('pl', "Wczoraj o 07:40", "1 day ago  07:40"),
        # Vietnamese
        param('vi', "2 tuần 3 ngày", "2 week 3 day"),
        param('vi', "21 giờ trước", "21 hour ago"),
        param('vi', "Hôm qua 08:16", "1 day ago 08:16"),
        param('vi', "Hôm nay 15:39", "0 day ago 15:39"),
        # French
        param('fr', "maintenant", "0 second ago"),
        param('fr', "demain", "in 1 day"),
        param('fr', u"Il y a moins d'une minute", "1 minute ago"),
        param('fr', u"Il y a moins de 30s", "30 second ago"),
        # Tagalog
        param('tl', "kahapon", "1 day ago"),
        param('tl', "ngayon", "0 second ago"),
        # Ukrainian
        param('uk', "позавчора", "2 day ago"),
        # Belarusian
        param('be', "9 месяцаў", "9 month"),
        param('be', "8 тыдняў", "8 week"),
        param('be', "1 тыдзень", "1 week"),
        param('be', "2 года", "2 year"),
        param('be', "3 гады", "3 year"),
        param('be', "11 секунд", "11 second"),
        param('be', "учора", "1 day ago"),
        param('be', "пазаўчора", "2 day ago"),
        param('be', "сёння", "0 day ago"),
        param('be', "некалькі хвілін", "2 minute"),
        # Indonesian
        param('id', "baru saja", "0 second ago"),
        param('id', "hari ini", "0 day ago"),
        param('id', "kemarin", "1 day ago"),
        param('id', "kemarin lusa", "2 day ago"),
        param('id', "sehari yang lalu", "1 day  ago"),
        param('id', "seminggu yang lalu", "1 week  ago"),
        param('id', "sebulan yang lalu", "1 month  ago"),
        param('id', "setahun yang lalu", "1 year  ago"),
        # Finnish
        param('fi', "1 vuosi sitten", "1 year ago"),
        param('fi', "2 vuotta sitten", "2 year ago"),
        param('fi', "3 v sitten", "3 year ago"),
        param('fi', "4 v. sitten", "4 year. ago"),
        param('fi', "5 vv. sitten", "5 year. ago"),
        param('fi', "1 kuukausi sitten", "1 month ago"),
        param('fi', "2 kuukautta sitten", "2 month ago"),
        param('fi', "3 kk sitten", "3 month ago"),
        param('fi', "1 viikko sitten", "1 week ago"),
        param('fi', "2 viikkoa sitten", "2 week ago"),
        param('fi', "3 vk sitten", "3 week ago"),
        param('fi', "4 vko sitten", "4 week ago"),
        param('fi', "1 päivä sitten", "1 day ago"),
        param('fi', "2 päivää sitten", "2 day ago"),
        param('fi', "8 pvää sitten", "8 day ago"),
        param('fi', "3 pv sitten", "3 day ago"),
        param('fi', "4 p. sitten", "4 day. ago"),
        param('fi', "5 pvä sitten", "5 day ago"),
        param('fi', "1 tunti sitten", "1 hour ago"),
        param('fi', "2 tuntia sitten", "2 hour ago"),
        param('fi', "3 t sitten", "3 hour ago"),
        param('fi', "1 minuutti sitten", "1 minute ago"),
        param('fi', "2 minuuttia sitten", "2 minute ago"),
        param('fi', "3 min sitten", "3 minute ago"),
        param('fi', "1 sekunti sitten", "1 second ago"),
        param('fi', "2 sekuntia sitten", "2 second ago"),
        param('fi', "1 sekuntti sitten", "1 second ago"),
        param('fi', "2 sekunttia sitten", "2 second ago"),
        param('fi', "3 s sitten", "3 second ago"),
        param('fi', "eilen", "1 day ago"),
        param('fi', "tänään", "0 day ago"),
        param('fi', "huomenna", "in 1 day"),
        param('fi', "nyt", "0 second ago"),
        param('fi', "ensi viikolla", "in 1 week"),
        param('fi', "viime viikolla", "1 week ago"),
        param('fi', "toissa vuonna", "2 year ago"),
        param('fi', "9 kuukautta sitten", "9 month ago"),
        param('fi', "3 viikon päästä", "in 3 week"),
        param('fi', "10 tunnin kuluttua", "in 10 hour"),
        # Japanese
        param('ja', "今年", "0 year ago"),
        param('ja', "去年", "1 year ago"),
        param('ja', "17年前", "17 year ago"),
        param('ja', "今月", "0 month ago"),
        param('ja', "先月", "1 month ago"),
        param('ja', "1ヶ月前", "1 month ago"),
        param('ja', "2ヶ月前", "2 month ago"),
        param('ja', "今週", "0 week ago"),
        param('ja', "先週", "1 week ago"),
        param('ja', "先々週", "2 week ago"),
        param('ja', "2週間前", "2 week ago"),
        param('ja', "3週間", "3 week"),
        param('ja', "今日", "0 day ago"),
        param('ja', "昨日", "1 day ago"),
        param('ja', "一昨日", "2 day ago"),
        param('ja', "3日前", "3 day ago"),
        param('ja', "1時間", "1 hour"),
        param('ja', "23時間前", "23 hour ago"),
        param('ja', "30分", "30 minute"),
        param('ja', "3分間", "3 minute"),
        param('ja', "60秒", "60 second"),
        param('ja', "3秒前", "3 second ago"),
        param('ja', "現在", "0 second ago"),
        # Hebrew
        param('he', "אתמול", "1 day ago"),
        param('he', "אתמול בשעה 3", "1 day ago  3"),
        param('he', "היום", "0 day ago"),
        param('he', "לפני יומיים", "2 day ago"),
        param('he', "לפני שבועיים", "2 week ago"),
        # Bulgarian
        param("bg", "вдругиден", "in 2 day"),
        param("bg", "утре", "in 1 day"),
        param("bg", "след 5 дни", "in 5 day"),
        param("bg", "вчера", "1 day ago"),
        param("bg", "преди 9 дни", "9 day ago"),
        param("bg", "преди 10 минути", "10 minute ago"),
        param("bg", "преди час", "1 hour ago"),
        param("bg", "преди 4 години", "4 year ago"),
        param("bg", "преди десетилетие", "10 year ago"),
        # Bangla
        param('bn', "গতকাল", "1 day ago"),
        param('bn', "আজ", "0 day ago"),
        param('bn', "গত মাস", "1 month ago"),
        param('bn', "আগামী সপ্তাহ", "in 1 week"),
        # Hindi
        param('hi', "१ सप्ताह", "1 week"),
        param('hi', "२४ मिनट पहले", "24 minute ago"),
        param('hi', "5 वर्ष", "5 year"),
        param('hi', "५३ सप्ताह बाद", "53 week in"),
        param('hi', "12 सेकंड पूर्व", "12 second ago"),
        # Swedish
        param('sv', "igår", "1 day ago"),
        param('sv', "idag", "0 day ago"),
        param('sv', "förrgår", "2 day ago"),
        param('sv', "förra månaden", "1 month ago"),
        param('sv', "nästa månad", "in 1 month"),
        # Georgian
        param('ka', 'გუშინ', '1 day ago'),
        param('ka', 'დღეს', '0 day ago'),
        param('ka', 'ერთ თვე', '1 month'),
        param('ka', 'დღეიდან ერთ კვირა', 'in 1 week'),

        # af
        param('af', "3 week gelede", "3 week ago"),
        param('af', "volgende jaar 10:08 nm", "in 1 year 10:08 pm"),
        param('af', "oor 45 sekondes", "in 45 second"),
        # am
        param('am', "የሚቀጥለው ሳምንት", "in 1 week"),
        param('am', "በ10 ሳምንት ውስጥ", "in 10 week"),
        # as
        param('as', "কাইলৈ", "in 1 day"),
        param('as', "আজি", "0 day ago"),
        # asa
        param('asa', "ighuo", "1 day ago"),
        param('asa', "yavo 09:27 ichamthi", "in 1 day 09:27 pm"),
        # ast
        param('ast', "el mes viniente 02:17 tarde", "in 1 month 02:17 pm"),
        param('ast', "hai 22 selmana", "22 week ago"),
        param('ast', "en 5 minutos", "in 5 minute"),
        # az-Latn
        param('az-Latn', "keçən həftə", "1 week ago"),
        param('az-Latn', "10 ay ərzində", "in 10 month"),
        param('az-Latn', "22 saniyə öncə", "22 second ago"),
        # az
        param('az', "12 saat ərzində", "in 12 hour"),
        param('az', "15 həftə öncə", "15 week ago"),
        # bas
        param('bas', "lɛ̀n 12:08 i ɓugajɔp", "0 day ago 12:08 pm"),
        param('bas', "yààni", "1 day ago"),
        # bem
        param('bem', "lelo", "0 day ago"),
        param('bem', "17 umweshi", "17 month"),
        # bez
        param('bez', "hilawu 08:44 pamilau", "in 1 day 08:44 am"),
        param('bez', "neng'u ni", "0 day ago"),
        param('bez', "12 mlungu gumamfu", "12 week"),
        # bm
        param('bm', "sini 01:18 am", "in 1 day 01:18 am"),
        param('bm', "kunu", "1 day ago"),
        param('bm', "22 dɔgɔkun", "22 week"),
        # bo
        param('bo', "ཁས་ས་", "1 day ago"),
        param('bo', "སང་ཉིན་", "in 1 day"),
        # br
        param('br', "ar sizhun diaraok", "1 week ago"),
        param('br', "ar bloaz a zeu 02:19 gm", "in 1 year 02:19 pm"),
        param('br', "10 deiz", "10 day"),
        # brx
        param('brx', "गाबोन", "in 1 day"),
        param('brx', "मैया 11:58 फुं", "1 day ago 11:58 am"),
        param('brx', "17 मिनिथ", "17 minute"),
        # bs-Cyrl
        param('bs-Cyrl', "следећег месеца", "in 1 month"),
        param('bs-Cyrl', "прошле године 10:05 пре подне", "1 year ago 10:05 am"),
        param('bs-Cyrl', "пре 28 недеља", "28 week ago"),
        # bs-Latn
        param('bs-Latn', "sljedeće godine", "in 1 year"),
        param('bs-Latn', "prije 4 mjeseci", "4 month ago"),
        param('bs-Latn', "za 36 sati", "in 36 hour"),
        # bs
        param('bs', "prije 12 sekundi", "12 second ago"),
        param('bs', "za 5 godinu", "in 5 year"),
        param('bs', "ovaj sat", "0 hour ago"),
        # ca
        param('ca', "d'aquí a 22 hores", "in 22 hour"),
        param('ca', "fa 17 anys", "17 year ago"),
        param('ca', "el mes passat", "1 month ago"),
        # ce
        param('ce', "72 сахьт даьлча", "in 72 hour"),
        param('ce', "42 шо хьалха", "42 year ago"),
        param('ce', "рогӏерчу баттахь", "in 1 month"),
        # cgg
        param('cgg', "nyenkyakare", "in 1 day"),
        param('cgg', "nyomwabazyo", "1 day ago"),
        param('cgg', "5 omwaka", "5 year"),
        # chr
        param('chr', "ᎯᎠ ᎢᏯᏔᏬᏍᏔᏅ", "0 minute ago"),
        param('chr', "ᎾᎿ 8 ᎧᎸᎢ ᏥᎨᏒ", "8 month ago"),
        param('chr', "ᎾᎿ 22 ᎢᏯᏔᏬᏍᏔᏅ", "in 22 minute"),
        # cs
        param('cs', "za 3 rok", "in 3 year"),
        param('cs', "před 11 měsícem", "11 month ago"),
        param('cs', "tento měsíc", "0 month ago"),
        # cy
        param('cy', "wythnos ddiwethaf", "1 week ago"),
        param('cy', "25 o flynyddoedd yn ôl", "25 year ago"),
        param('cy', "ymhen 4 awr", "in 4 hour"),
        # da
        param('da', "for 15 måneder siden", "15 month ago"),
        param('da', "om 60 sekunder", "in 60 second"),
        param('da', "sidste måned", "1 month ago"),
        # dav
        param('dav', "iguo", "1 day ago"),
        param('dav', "kesho 02:12 luma lwa p", "in 1 day 02:12 pm"),
        param('dav', "15 juma", "15 week"),
        # de
        param('de', "nächstes jahr", "in 1 year"),
        param('de', "letzte woche 04:25 nachm", "1 week ago 04:25 pm"),
        # dje
        param('dje', "hõo 08:08 subbaahi", "0 day ago 08:08 am"),
        param('dje', "suba", "in 1 day"),
        param('dje', "7 handu", "7 month"),
        # dsb
        param('dsb', "pśed 10 góźinami", "10 hour ago"),
        param('dsb', "za 43 minutow", "in 43 minute"),
        param('dsb', "pśiducy tyźeń", "in 1 week"),
        # dua
        param('dua', "kíɛlɛ nítómb́í", "1 day ago"),
        param('dua', "12 ŋgandɛ", "12 hour"),
        param('dua', "wɛ́ŋgɛ̄", "0 day ago"),
        # dyo
        param('dyo', "fucen", "1 day ago"),
        param('dyo', "kajom", "in 1 day"),
        param('dyo', "6 fuleeŋ", "6 month"),
        # dz
        param('dz', "ནངས་པ་", "in 1 day"),
        param('dz', "སྐར་མ་ 3 ནང་", "in 3 minute"),
        param('dz', "ལོ་འཁོར་ 21 ཧེ་མ་", "21 year ago"),
        # ebu
        param('ebu', "ĩgoro", "1 day ago"),
        param('ebu', "2 ndagĩka", "2 minute"),
        param('ebu', "rũciũ", "in 1 day"),
        # ee
        param('ee', "ɣleti si va yi", "1 month ago"),
        param('ee', "ƒe 24 si wo va yi", "24 year ago"),
        param('ee', "le sekend 20 me", "in 20 second"),
        # el
        param('el', "πριν από 45 λεπτό", "45 minute ago"),
        param('el', "σε 22 μήνες", "in 22 month"),
        param('el', "επόμενη εβδομάδα 12:09 μμ", "in 1 week 12:09 pm"),
        # et
        param('et', "eelmine nädal", "1 week ago"),
        param('et', "1 a pärast", "in 1 year"),
        param('et', "4 tunni eest", "4 hour ago"),
        # eu
        param('eu', "aurreko hilabetea", "1 month ago"),
        param('eu', "duela 15 segundo", "15 second ago"),
        param('eu', "2 hilabete barru", "in 2 month"),
        # ewo
        param('ewo', "okírí", "in 1 day"),
        param('ewo', "angogé 10:15 kíkíríg", "1 day ago 10:15 am"),
        param('ewo', "5 m̀bú", "5 year"),
        # ff
        param('ff', "hannde", "0 day ago"),
        param('ff', "haŋki 01:14 subaka", "1 day ago 01:14 am"),
        param('ff', "2 yontere", "2 week"),
        # fil
        param('fil', "22 min ang nakalipas", "22 minute ago"),
        param('fil', "sa 5 taon", "in 5 year"),
        param('fil', "nakalipas na linggo", "1 week ago"),
        # fo
        param('fo', "seinasta mánað", "1 month ago"),
        param('fo', "um 3 viku", "in 3 week"),
        param('fo', "7 tímar síðan", "7 hour ago"),
        # fur
        param('fur', "ca di 16 setemanis", "in 16 week"),
        param('fur', "15 secont indaûr", "15 second ago"),
        param('fur', "doman", "in 1 day"),
        # fy
        param('fy', "folgjende moanne", "in 1 month"),
        param('fy', "oer 24 oere", "in 24 hour"),
        param('fy', "2 deien lyn", "2 day ago"),
        # ga
        param('ga', "i gceann 6 nóiméad", "in 6 minute"),
        param('ga', "12 seachtain ó shin", "12 week ago"),
        param('ga', "an bhliain seo chugainn", "in 1 year"),
        # gd
        param('gd', "an ceann 2 mhìosa", "in 2 month"),
        param('gd', "15 uair a thìde air ais", "15 hour ago"),
        param('gd', "am mìos seo chaidh", "1 month ago"),
        # gl
        param('gl', "hai 25 semanas", "25 week ago"),
        param('gl', "en 2 horas", "in 2 hour"),
        param('gl', "o ano pasado", "1 year ago"),
        # gsw
        param('gsw', "moorn", "in 1 day"),
        param('gsw', "geschter", "1 day ago"),
        # gu
        param('gu', "2 વર્ષ પહેલા", "2 year ago"),
        param('gu', "આવતા મહિને", "in 1 month"),
        param('gu', "22 કલાક પહેલાં", "22 hour ago"),
        # guz
        param('guz', "mambia", "in 1 day"),
        param('guz', "igoro", "1 day ago"),
        # ha
        param('ha', "gobe", "in 1 day"),
        param('ha', "jiya", "1 day ago"),
        # hr
        param('hr', "prije 3 dana", "3 day ago"),
        param('hr', "sljedeći mjesec", "in 1 month"),
        param('hr', "za 2 sati", "in 2 hour"),
        # hsb
        param('hsb', "před 5 tydźenjemi", "5 week ago"),
        param('hsb', "za 60 sekundow", "in 60 second"),
        param('hsb', "lětsa", "0 year ago"),
        # hy
        param('hy', "հաջորդ ամիս", "in 1 month"),
        param('hy', "2 վայրկյան առաջ", "2 second ago"),
        param('hy', "3 տարուց", "in 3 year"),
        # id
        param('id', "5 tahun yang lalu", "5 year ago"),
        param('id', "dalam 43 menit", "in 43 minute"),
        param('id', "dlm 23 dtk", "in 23 second"),
        # ig
        param('ig', "nnyaafụ", "1 day ago"),
        param('ig', "taata", "0 day ago"),
        # is
        param('is', "í næstu viku", "in 1 week"),
        param('is', "fyrir 3 mánuðum", "3 month ago"),
        param('is', "eftir 2 klst", "in 2 hour"),
        # it
        param('it', "tra 3 minuti", "in 3 minute"),
        param('it', "5 giorni fa", "5 day ago"),
        param('it', "anno prossimo", "in 1 year"),
        # jgo
        param('jgo', "ɛ́ gɛ mɔ́ 20 háwa", "20 hour ago"),
        param('jgo', "ɛ́ gɛ́ mɔ́ pɛsaŋ 5", "5 month ago"),
        param('jgo', "nǔu ŋguꞌ 2", "in 2 year"),
        # jmc
        param('jmc', "ngama", "in 1 day"),
        param('jmc', "ukou", "1 day ago"),
        # ka
        param('ka', "ამ საათში", "0 hour ago"),
        param('ka', "7 კვირის წინ", "7 week ago"),
        param('ka', "6 წუთში", "in 6 minute"),
        # kab
        param('kab', "iḍelli", "1 day ago"),
        param('kab', "ass-a", "0 day ago"),
        # kam
        param('kam', "ũmũnthĩ", "0 day ago"),
        param('kam', "ũnĩ", "in 1 day"),
        # kde
        param('kde', "nundu", "in 1 day"),
        param('kde', "lido", "1 day ago"),
        # kea
        param('kea', "es simana li", "0 week ago"),
        param('kea', "di li 2 min", "in 2 minute"),
        param('kea', "a ten 6 anu", "6 year ago"),
        # khq
        param('khq', "hõo", "0 day ago"),
        param('khq', "bi", "1 day ago"),
        # ki
        param('ki', "rũciũ", "in 1 day"),
        param('ki', "ira", "1 day ago"),
        # kk
        param('kk', "3 апта бұрын", "3 week ago"),
        param('kk', "5 секундтан кейін", "in 5 second"),
        param('kk', "өткен ай", "1 month ago"),
        # kl
        param('kl', "om 8 sapaatip-akunnera", "in 8 week"),
        param('kl', "for 6 ukioq siden", "6 year ago"),
        param('kl', "om 56 minutsi", "in 56 minute"),
        # kln
        param('kln', "raini", "0 day ago"),
        param('kln', "mutai", "in 1 day"),
        # km
        param('km', "ម៉ោងនេះ", "0 hour ago"),
        param('km', "19 ខែមុន", "19 month ago"),
        param('km', "ក្នុង​រយៈ​ពេល 23 ម៉ោង", "in 23 hour"),
        # kn
        param('kn', "18 ತಿಂಗಳುಗಳ ಹಿಂದೆ", "18 month ago"),
        param('kn', "26 ಸೆಕೆಂಡ್‌ನಲ್ಲಿ", "in 26 second"),
        param('kn', "ಈ ನಿಮಿಷ", "0 minute ago"),
        # ko
        param('ko', "2분 후", "in 2 minute"),
        param('ko', "5년 전", "5 year ago"),
        param('ko', "다음 달", "in 1 month"),
        # ksb
        param('ksb', "keloi", "in 1 day"),
        param('ksb', "evi eo", "0 day ago"),
        # ksf
        param('ksf', "ridúrǝ́", "in 1 day"),
        param('ksf', "rinkɔɔ́", "1 day ago"),
        # ksh
        param('ksh', "nächste woche", "in 1 week"),
        param('ksh', "en 3 johre", "in 3 year"),
        param('ksh', "diese mohnd", "0 month ago"),
        # ky
        param('ky', "ушул мүнөттө", "0 minute ago"),
        param('ky', "6 айд кийин", "in 6 month"),
        param('ky', "5 мүнөт мурун", "5 minute ago"),
        # lag
        param('lag', "lamʉtoondo", "in 1 day"),
        param('lag', "niijo", "1 day ago"),
        # lb
        param('lb', "virun 2 stonn", "2 hour ago"),
        param('lb', "an 5 joer", "in 5 year"),
        param('lb', "leschte mount", "1 month ago"),
        # lg
        param('lg', "nkya", "in 1 day"),
        param('lg', "ggulo", "1 day ago"),
        # lkt
        param('lkt', "hékta wíyawapi 8 k'uŋ héhaŋ", "8 month ago"),
        param('lkt', "tȟokáta okó kiŋháŋ", "in 1 week"),
        param('lkt', "letáŋhaŋ owápȟe 4 kiŋháŋ", "in 4 hour"),
        # ln
        param('ln', "lóbi elékí", "1 day ago"),
        param('ln', "lóbi ekoyâ", "in 1 day"),
        # lo
        param('lo', "ໃນອີກ 5 ຊົ່ວໂມງ", "in 5 hour"),
        param('lo', "3 ປີກ່ອນ", "3 year ago"),
        # lt
        param('lt', "praėjusią savaitę", "1 week ago"),
        param('lt', "prieš 12 mėnesį", "12 month ago"),
        param('lt', "po 2 valandų", "in 2 hour"),
        # lu
        param('lu', "lelu", "0 day ago"),
        param('lu', "makelela", "1 day ago"),
        # luo
        param('luo', "nyoro", "1 day ago"),
        param('luo', "kiny", "in 1 day"),
        # luy
        param('luy', "mgorova", "1 day ago"),
        param('luy', "lero", "0 day ago"),
        # lv
        param('lv', "pēc 67 minūtes", "in 67 minute"),
        param('lv', "pirms 5 nedēļām", "5 week ago"),
        param('lv', "nākamajā gadā", "in 1 year"),
        # mas
        param('mas', "tááisérè", "in 1 day"),
        param('mas', "ŋolé", "1 day ago"),
        # mer
        param('mer', "ĩgoro", "1 day ago"),
        param('mer', "narua", "0 day ago"),
        # mfe
        param('mfe', "zordi", "0 day ago"),
        param('mfe', "demin", "in 1 day"),
        # mg
        param('mg', "rahampitso", "in 1 day"),
        param('mg', "omaly", "1 day ago"),
        # mgh
        param('mgh', "lel'lo", "0 day ago"),
        param('mgh', "n'chana", "1 day ago"),
        # mgo
        param('mgo', "ikwiri", "1 day ago"),
        param('mgo', "isu", "in 1 day"),
        # mk
        param('mk', "пред 4 минута", "4 minute ago"),
        param('mk', "за 6 месеци", "in 6 month"),
        param('mk', "минатата година", "1 year ago"),
        # ml
        param('ml', "ഈ മിനിറ്റിൽ", "0 minute ago"),
        param('ml', "7 മണിക്കൂറിൽ", "in 7 hour"),
        param('ml', "2 വർഷം മുമ്പ്", "2 year ago"),
        # mn
        param('mn', "5 цагийн өмнө", "5 hour ago"),
        param('mn', "10 жилийн дараа", "in 10 year"),
        param('mn', "өнгөрсөн долоо хоног", "1 week ago"),
        # mr
        param('mr', "2 मिनिटांमध्ये", "in 2 minute"),
        param('mr', "5 महिन्यापूर्वी", "5 month ago"),
        param('mr', "हे वर्ष", "0 year ago"),
        # ms
        param('ms', "dalam 7 hari", "in 7 day"),
        param('ms', "3 thn lalu", "3 year ago"),
        param('ms', "bulan depan", "in 1 month"),
        # mt
        param('mt', "ix-xahar li għadda", "1 month ago"),
        param('mt', "2 sena ilu", "2 year ago"),
        param('mt', "il-ġimgħa d-dieħla", "in 1 week"),
        # mua
        param('mua', "tǝ'nahko", "0 day ago"),
        param('mua', "tǝ'nane", "in 1 day"),
        # my
        param('my', "ပြီးခဲ့သည့် 7 မိနစ်", "7 minute ago"),
        param('my', "12 လအတွင်း", "in 12 month"),
        param('my', "ယခု သီတင်းပတ်", "0 week ago"),
        # nb
        param('nb', "om 6 timer", "in 6 hour"),
        param('nb', "om 2 måneder", "in 2 month"),
        param('nb', "forrige uke", "1 week ago"),
        # nd
        param('nd', "kusasa", "in 1 day"),
        param('nd', "izolo", "1 day ago"),
        # ne
        param('ne', "5 वर्ष अघि", "5 year ago"),
        param('ne', "35 मिनेटमा", "in 35 minute"),
        param('ne', "यो हप्ता", "0 week ago"),
        # nl
        param('nl', "15 dgn geleden", "15 day ago"),
        param('nl', "over 2 maand", "in 2 month"),
        param('nl', "vorige jaar", "1 year ago"),
        # nmg
        param('nmg', "nakugú", "1 day ago"),
        param('nmg', "namáná", "in 1 day"),
        # nn
        param('nn', "for 5 minutter siden", "5 minute ago"),
        param('nn', "om 3 uker", "in 3 week"),
        param('nn', "i morgon", "in 1 day"),
        # nnh
        param('nnh', "jǔɔ gẅie à ne ntóo", "in 1 day"),
        param('nnh', "jǔɔ gẅie à ka tɔ̌g", "1 day ago"),
        # nus
        param('nus', "ruun", "in 1 day"),
        param('nus', "walɛ 06:23 tŋ", "0 day ago 06:23 pm"),
        # nyn
        param('nyn', "nyomwabazyo", "1 day ago"),
        param('nyn', "erizooba", "0 day ago"),
        # os
        param('os', "3 боны размӕ", "3 day ago"),
        param('os', "47 сахаты фӕстӕ", "in 47 hour"),
        param('os', "знон", "1 day ago"),
        # pa-Guru
        param('pa-Guru', "ਅਗਲਾ ਹਫ਼ਤਾ", "in 1 week"),
        param('pa-Guru', "5 ਮਹੀਨੇ ਪਹਿਲਾਂ", "5 month ago"),
        param('pa-Guru', "22 ਮਿੰਟਾਂ ਵਿੱਚ", "in 22 minute"),
        # pa
        param('pa', "15 ਘੰਟੇ ਪਹਿਲਾਂ", "15 hour ago"),
        param('pa', "16 ਸਕਿੰਟ ਵਿੱਚ", "in 16 second"),
        param('pa', "ਅਗਲਾ ਸਾਲ", "in 1 year"),
        # pl
        param('pl', "6 tygodnia temu", "6 week ago"),
        param('pl', "za 8 roku", "in 8 year"),
        param('pl', "ta minuta", "0 minute ago"),
        # rm
        param('rm', "damaun", "in 1 day"),
        param('rm', "ier", "1 day ago"),
        # ro
        param('ro', "acum 2 de ore", "2 hour ago"),
        param('ro', "peste 5 de ani", "in 5 year"),
        param('ro', "săptămâna trecută", "1 week ago"),
        # rof
        param('rof', "linu", "0 day ago"),
        param('rof', "ng'ama", "in 1 day"),
        # ru
        param('ru', "12 секунды назад", "12 second ago"),
        param('ru', "через 8 месяца", "in 8 month"),
        param('ru', "в прошлом году", "1 year ago"),
        # rwk
        param('rwk', "ukou", "1 day ago"),
        param('rwk', "ngama", "in 1 day"),
        # sah
        param('sah', "20 чаас ынараа өттүгэр", "20 hour ago"),
        param('sah', "50 сылынан", "in 50 year"),
        param('sah', "ааспыт нэдиэлэ", "1 week ago"),
        # saq
        param('saq', "duo", "0 day ago"),
        param('saq', "taisere", "in 1 day"),
        # sbp
        param('sbp', "pamulaawu", "in 1 day"),
        param('sbp', "ineng'uni", "0 day ago"),
        # se
        param('se', "51 minuhta maŋŋilit", "in 51 minute"),
        param('se', "3 jahkki árat", "3 year ago"),
        param('se', "ihttin", "in 1 day"),
        # seh
        param('seh', "manguana", "in 1 day"),
        param('seh', "zuro", "1 day ago"),
        # ses
        param('ses', "suba", "in 1 day"),
        param('ses', "hõo", "0 day ago"),
        # sg
        param('sg', "bîrï", "1 day ago"),
        param('sg', "lâsô", "0 day ago"),
        # shi-Latn
        param('shi-Latn', "iḍlli", "1 day ago"),
        param('shi-Latn', "askka 06:15 tifawt", "in 1 day 06:15 am"),
        # shi-Tfng
        param('shi-Tfng', "ⴰⵙⴽⴽⴰ", "in 1 day"),
        param('shi-Tfng', "ⴰⵙⵙⴰ", "0 day ago"),
        # shi
        param('shi', "ⵉⴹⵍⵍⵉ", "1 day ago"),
        # si
        param('si', "තත්පර 14කින්", "in 14 second"),
        param('si', "වසර 2කට පෙර", "2 year ago"),
        param('si', "මෙම සතිය", "0 week ago"),
        # sk
        param('sk', "pred 11 týždňami", "11 week ago"),
        param('sk', "o 25 rokov", "in 25 year"),
        param('sk', "v tejto hodine", "0 hour ago"),
        # sl
        param('sl', "pred 4 dnevom", "4 day ago"),
        param('sl', "čez 76 leto", "in 76 year"),
        param('sl', "naslednji mesec", "in 1 month"),
        # sn
        param('sn', "mangwana", "in 1 day"),
        param('sn', "nhasi", "0 day ago"),
        # so
        param('so', "berri", "in 1 day"),
        param('so', "shalay", "1 day ago"),
        # sq
        param('sq', "pas 6 muajsh", "in 6 month"),
        param('sq', "72 orë më parë", "72 hour ago"),
        param('sq', "javën e ardhshme", "in 1 week"),
        # sr-Cyrl
        param('sr-Cyrl', "пре 5 година", "5 year ago"),
        param('sr-Cyrl', "за 52 нед", "in 52 week"),
        param('sr-Cyrl', "данас", "0 day ago"),
        # sr-Latn
        param('sr-Latn', "za 120 sekundi", "in 120 second"),
        param('sr-Latn', "pre 365 dana", "365 day ago"),
        param('sr-Latn', "prošle nedelje", "1 week ago"),
        # sr
        param('sr', "пре 40 сати", "40 hour ago"),
        param('sr', "за 100 год", "in 100 year"),
        param('sr', "овог месеца", "0 month ago"),
        # sv
        param('sv', "för 15 vecka sedan", "15 week ago"),
        param('sv', "om 2 sekunder", "in 2 second"),
        param('sv', "förra året", "1 year ago"),
        # sw
        param('sw', "sekunde 25 zilizopita", "25 second ago"),
        param('sw', "miezi 5 iliyopita", "5 month ago"),
        param('sw', "mwaka uliopita", "1 year ago"),
        # ta
        param('ta', "7 நாட்களுக்கு முன்", "7 day ago"),
        param('ta', "45 ஆண்டுகளில்", "in 45 year"),
        param('ta', "இப்போது", "0 second ago"),
        # te
        param('te', "12 గంటల క్రితం", "12 hour ago"),
        param('te', "25 సంవత్సరాల్లో", "in 25 year"),
        param('te', "గత వారం", "1 week ago"),
        # teo
        param('teo', "moi", "in 1 day"),
        param('teo', "lolo", "0 day ago"),
        # to
        param('to', "miniti 'e 5 kuo'osi", "5 minute ago"),
        param('to', "'i he ta'u 'e 6", "in 6 year"),
        param('to', "'aneafi", "1 day ago"),
        # tr
        param('tr', "11 saat önce", "11 hour ago"),
        param('tr', "10 yıl sonra", "in 10 year"),
        param('tr', "geçen ay", "1 month ago"),
        # twq
        param('twq', "hõo", "0 day ago"),
        param('twq', "suba", "in 1 day"),
        # tzm
        param('tzm', "assenaṭ", "1 day ago"),
        param('tzm', "asekka", "in 1 day"),
        # uk
        param('uk', "18 хвилину тому", "18 minute ago"),
        param('uk', "через 22 року", "in 22 year"),
        param('uk', "цього тижня", "0 week ago"),
        # uz-Cyrl
        param('uz-Cyrl', "кейинги ой", "in 1 month"),
        param('uz-Cyrl', "30 йил аввал", "30 year ago"),
        param('uz-Cyrl', "59 сониядан сўнг", "in 59 second"),
        # uz-Latn
        param('uz-Latn', "3 haftadan keyin", "in 3 week"),
        param('uz-Latn', "5 soat oldin", "5 hour ago"),
        param('uz-Latn', "shu yil", "0 year ago"),
        # uz
        param('uz', "25 soat oldin", "25 hour ago"),
        param('uz', "8 yildan keyin", "in 8 year"),
        param('uz', "bugun", "0 day ago"),
        # vi
        param('vi', "sau 22 giờ nữa", "in 22 hour"),
        param('vi', "15 tháng trước", "15 month ago"),
        param('vi', "tuần sau", "in 1 week"),
        # vun
        param('vun', "ngama", "in 1 day"),
        param('vun', "ukou", "1 day ago"),
        # wae
        param('wae', "vor 11 minüta", "11 minute ago"),
        param('wae', "i 15 wuča", "in 15 week"),
        param('wae', "hitte", "0 day ago"),
        # xog
        param('xog', "enkyo", "in 1 day"),
        param('xog', "edho", "1 day ago"),
        # yav
        param('yav', "ínaan", "0 day ago"),
        param('yav', "nakinyám", "in 1 day"),
        # yo
        param('yo', "ọ̀la", "in 1 day"),
        param('yo', "òní", "0 day ago"),
        # yue
        param('yue', "13 個星期後", "in 13 week"),
        param('yue', "2 小時前", "2 hour ago"),
        param('yue', "上個月", "1 month ago"),
        # zgh
        param('zgh', "ⴰⵙⵙⴰ", "0 day ago"),
        param('zgh', "ⵉⴹⵍⵍⵉ", "1 day ago"),
        # zh-Hans
        param('zh-Hans', "3秒钟后", "in 3 second"),
        param('zh-Hans', "4年后", "in 4 year"),
        param('zh-Hans', "上周", "1 week ago"),
        # zh-Hant
        param('zh-Hant', "7 分鐘後", "in 7 minute"),
        param('zh-Hant', "12 個月前", "12 month ago"),
        param('zh-Hant', "這一小時", "0 hour ago"),
        # zu
        param('zu', "10 amaminithi edlule", "10 minute ago"),
        param('zu', "20 unyaka odlule", "20 year ago"),
        param('zu', "manje", "0 second ago"),
    ])
    def test_freshness_translation(self, shortname, datetime_string, expected_translation):
        self.given_settings(settings={'NORMALIZE': False})
        # Finnish language use "t" as hour, so empty SKIP_TOKENS.
        if shortname == 'fi':
            self.settings.SKIP_TOKENS = []
        self.given_bundled_language(shortname)
        self.given_string(datetime_string)
        self.when_datetime_string_translated()
        self.then_string_translated_to(expected_translation)

    @parameterized.expand([
        param('pt', "sexta-feira, 10 de junho de 2014 14:52",
              ["sexta-feira", " ", "10", " ", "de", " ", "junho", " ", "de", " ", "2014", " ", "14", ":", "52"]),
        param('it', "14_luglio_15", ["14", "luglio", "15"]),
        param('zh', "1年11个月", ["1", "年", "11", "个月"]),
        param('zh', "1年11個月", ["1", "年", "11", "個月"]),
        param('tr', "2 saat önce", ["2 saat önce"]),
        param('fr', "il ya environ 23 heures'",
              ["il ya", " ", "environ", " ", "23", " ", "heures"]),
        param('de', "Gestern um 04:41",
              ['Gestern', ' ', 'um', ' ', '04', ':', '41']),
        param('de', "Donnerstag, 8. Januar 2015 um 07:17",
              ['Donnerstag', ' ', '8', '.', ' ', 'Januar', ' ', '2015', ' ', 'um', ' ', '07', ':', '17']),
        param('ru', "8 января 2015 г. в 9:10",
              ['8', ' ', 'января', ' ', '2015', ' ', 'г', '.', ' ', 'в', ' ', '9', ':', '10']),
        param('cs', "6. leden 2015 v 22:29",
              ['6', '.', ' ', 'leden', ' ', '2015', ' ', 'v', ' ', '22', ':', '29']),
        param('nl', "woensdag 7 januari 2015 om 21:32",
              ['woensdag', ' ', '7', ' ', 'januari', ' ', '2015', ' ', 'om', ' ', '21', ':', '32']),
        param('ro', "8 Ianuarie 2015 la 13:33",
              ['8', ' ', 'Ianuarie', ' ', '2015', ' ', 'la', ' ', '13', ':', '33']),
        param('ar', "8 يناير، 2015، الساعة 10:01 صباحاً",
              ['8', ' ', 'يناير', ' ', '2015', 'الساعة', ' ', '10', ':', '01',  ' ','صباحاً']),
        param('th', "8 มกราคม 2015 เวลา 12:22 น.",
              ['8', ' ', 'มกราคม', ' ', '2015', ' ', 'เวลา', ' ', '12', ':', '22', ' ', 'น.']),
        param('pl', "8 stycznia 2015 o 10:19",
              ['8', ' ', 'stycznia', ' ', '2015', ' ', 'o', ' ', '10', ':', '19']),
        param('vi', "Thứ Năm, ngày 8 tháng 1 năm 2015",
              ["Thứ Năm", " ", "ngày", " ", "8", " ", "tháng 1", " ", "năm", " ", "2015"]),
        param('tl', "Biyernes Hulyo 3 2015",
              ["Biyernes", " ", "Hulyo", " ", "3", " ", "2015"]),
        param('be', "3 верасня 2015 г. у 11:10",
              ['3', ' ', 'верасня', ' ', '2015', ' ', 'г', '.', ' ', 'у', ' ', '11', ':', '10']),
        param('id', "3 Juni 2015 13:05:46",
              ['3', ' ', 'Juni', ' ', '2015', ' ', '13', ':', '05', ':', '46']),
        param('he', "ה-21 לאוקטובר 2016 ב-15:00",
              ['ה-', '21', ' ', 'לאוקטובר', ' ', '2016', ' ', 'ב-', '15', ':', '00']),
        param('bn', "3 জুন 2015 13:05:46",
              ['3', ' ', 'জুন', ' ', '2015', ' ', '13', ':', '05', ':', '46']),
        param('hi', "13 मार्च 2013 11:15:09",
              ['13', ' ', 'मार्च', ' ', '2013', ' ', '11', ':', '15', ':', '09']),
        param('mgo', "aneg 5 12 iməg àdùmbə̀ŋ 2001 09:14 pm",
              ['aneg 5', ' ', '12', ' ', 'iməg àdùmbə̀ŋ', ' ', '2001', ' ', '09', ':', '14', ' ', 'pm']),
        param('qu', "2 kapaq raymi 1998 domingo", ['2', ' ', 'kapaq raymi', ' ', '1998', ' ', 'domingo']),
        param('os', "24 сахаты размӕ 10:09 ӕмбисбоны размӕ",
              ['24 сахаты размӕ', ' ', '10', ':', '09', ' ', 'ӕмбисбоны размӕ']),
        param('pa', "25 ਘੰਟੇ ਪਹਿਲਾਂ 10:08 ਬਾਦੁ",
              ['25 ਘੰਟੇ ਪਹਿਲਾਂ', ' ', '10', ':', '08', ' ', 'ਬਾਦੁ']),
        param('en', "25_April_2008", ['25', 'April', '2008']),
        param('af', "hierdie uur 10:19 vm", ['hierdie uur', ' ', '10', ':', '19', ' ', 'vm']),
        param('rof', "7 mweri wa kaana 1998 12:09 kang'ama",
              ["7", " ", "mweri wa kaana", " ", "1998", " ", "12", ":", "09", " ", "kang'ama"]),
        param('saq', "14 lapa le tomon obo 2098 ong",
              ["14", " ", "lapa le tomon obo", " ", "2098", " ", "ong"]),
        param('wae', "cor 6 wučä 09:19 pm", ['cor 6 wučä', ' ', '09', ':', '19', ' ', 'pm']),
        param('naq', "13 ǃkhanǀgôab 1887", ["13", " ", "ǃkhanǀgôab", " ", "1887"]),

    ])
    def test_split(self, shortname, datetime_string, expected_tokens):
        self.given_settings(settings={'NORMALIZE': False})
        self.given_bundled_language(shortname)
        self.given_string(datetime_string)
        self.when_datetime_string_splitted()
        self.then_tokens_are(expected_tokens)

    @parameterized.expand([
        param('en', "17th October, 2034 @ 01:08 am PDT", strip_timezone=True),
        param('en', "#@Sept#04#2014", strip_timezone=False),
        param('en', "2014-12-13T00:11:00Z", strip_timezone=False),
        param('de', "Donnerstag, 8. Januar 2015 um 07:17", strip_timezone=False),
        param('da', "Torsdag, 8. januar 2015 kl. 07:17", strip_timezone=False),
        param('ru', "8 января 2015 г. в 9:10", strip_timezone=False),
        param('cs', "Pondělí v 22:29", strip_timezone=False),
        param('nl', "woensdag 7 januari om 21:32", strip_timezone=False),
        param('ro', "8 Ianuarie 2015 la 13:33", strip_timezone=False),
        param('ar', "ساعتين", strip_timezone=False),
        param('tr', "3 hafta", strip_timezone=False),
        param('th', "17 เดือนมิถุนายน", strip_timezone=False),
        param('pl', "przedwczoraj", strip_timezone=False),
        param('fa', "ژانویه 8, 2015، ساعت 15:46", strip_timezone=False),
        param('vi', "2 tuần 3 ngày", strip_timezone=False),
        param('tl', "Hulyo 3, 2015 7:00 pm", strip_timezone=False),
        param('be', "3 верасня 2015 г. у 11:10", strip_timezone=False),
        param('id', "01 Agustus 2015 18:23", strip_timezone=False),
        param('he', "6 לדצמבר 1973", strip_timezone=False),
        param('bn', "3 সপ্তাহ", strip_timezone=False),
    ])
    def test_applicable_languages(self, shortname, datetime_string, strip_timezone):
        self.given_settings()
        self.given_bundled_language(shortname)
        self.given_string(datetime_string)
        self.when_datetime_string_checked_if_applicable(strip_timezone)
        self.then_language_is_applicable()

    @parameterized.expand([
        param('ru', "08.haziran.2014, 11:07", strip_timezone=False),
        param('ar', "6 دقیقه", strip_timezone=False),
        param('fa', "ساعتين", strip_timezone=False),
        param('cs', "3 hafta", strip_timezone=False),
    ])
    def test_not_applicable_languages(self, shortname, datetime_string, strip_timezone):
        self.given_settings()
        self.given_bundled_language(shortname)
        self.given_string(datetime_string)
        self.when_datetime_string_checked_if_applicable(strip_timezone)
        self.then_language_is_not_applicable()

    @apply_settings
    def given_settings(self, settings=None):
        self.settings = settings

    def given_string(self, datetime_string):
        if self.settings.NORMALIZE:
            datetime_string = normalize_unicode(datetime_string)
        self.datetime_string = datetime_string

    def given_bundled_language(self, shortname):
        self.language = default_loader.get_locale(shortname)

    def when_datetime_string_translated(self):
        self.translation = self.language.translate(self.datetime_string, settings=self.settings)

    def when_datetime_string_splitted(self, keep_formatting=False):
        self.tokens = self.language._get_dictionary(self.settings).split(self.datetime_string)

    def when_datetime_string_checked_if_applicable(self, strip_timezone):
        self.result = self.language.is_applicable(self.datetime_string, strip_timezone,
                                                  settings=self.settings)

    def then_string_translated_to(self, expected_string):
        self.assertEqual(expected_string, self.translation)

    def then_tokens_are(self, expected_tokens):
        self.assertEqual(expected_tokens, self.tokens)

    def then_language_is_applicable(self):
        self.assertTrue(self.result)

    def then_language_is_not_applicable(self):
<<<<<<< HEAD
        self.assertFalse(self.result)
=======
        self.assertFalse(self.result)


class BaseLanguageDetectorTestCase(BaseTestCase):
    __test__ = False

    NOT_DETECTED = object()

    def setUp(self):
        super(BaseLanguageDetectorTestCase, self).setUp()
        self.datetime_string = NotImplemented
        self.detector = NotImplemented
        self.detected_language = NotImplemented
        self.known_languages = None

    @parameterized.expand([
        param("1 january 2015", 'en'),
    ])
    def test_valid_dates_detected(self, datetime_string, expected_language):
        self.given_languages(expected_language)
        self.given_detector()
        self.given_string(datetime_string)
        self.when_searching_for_first_applicable_language()
        self.then_language_was_detected(expected_language)

    @parameterized.expand([
        param("foo"),
    ])
    def test_invalid_dates_not_detected(self, datetime_string):
        self.given_languages('en')
        self.given_detector()
        self.given_string(datetime_string)
        self.when_searching_for_first_applicable_language()
        self.then_no_language_was_detected()

    def test_invalid_date_after_valid_date_not_detected(self):
        self.given_languages('en')
        self.given_detector()
        self.given_previosly_detected_string("1 january 2015")
        self.given_string("foo")
        self.when_searching_for_first_applicable_language()
        self.then_no_language_was_detected()

    def test_valid_date_after_invalid_date_detected(self):
        self.given_languages('en')
        self.given_detector()
        self.given_previosly_detected_string("foo")
        self.given_string("1 january 2015")
        self.when_searching_for_first_applicable_language()
        self.then_language_was_detected('en')

    def given_languages(self, *shortnames):
        self.known_languages = [default_language_loader.get_language(shortname)
                                for shortname in shortnames]

    def given_previosly_detected_string(self, datetime_string):
        for _ in self.detector.iterate_applicable_languages(datetime_string, modify=True, settings=settings):
            break

    def given_string(self, datetime_string):
        self.datetime_string = datetime_string

    def given_detector(self):
        raise NotImplementedError

    def when_searching_for_first_applicable_language(self):
        for language in self.detector.iterate_applicable_languages(self.datetime_string, modify=True,
                                                                   settings=settings):
            self.detected_language = language
            break
        else:
            self.detected_language = self.NOT_DETECTED

    def then_language_was_detected(self, shortname):
        self.assertIsInstance(self.detected_language, Language, "Language was not properly detected")
        self.assertEqual(shortname, self.detected_language.shortname)

    def then_no_language_was_detected(self):
        self.assertIs(self.detected_language, self.NOT_DETECTED)


class TestExactLanguages(BaseLanguageDetectorTestCase):
    __test__ = True

    @parameterized.expand([
        param("01-01-12", ['en', 'fr']),
        param("01-01-12", ['tr', 'ar']),
        param("01-01-12", ['ru', 'fr', 'en', 'pl']),
        param("01-01-12", ['en']),
    ])
    def test_exact_languages(self, datetime_string, shortnames):
        self.given_string(datetime_string)
        self.given_known_languages(shortnames)
        self.given_detector()
        self.when_using_exact_languages()
        self.then_exact_languages_were_filtered(shortnames)

    def given_known_languages(self, shortnames):
        self.known_languages = [default_language_loader.get_language(shortname)
                                for shortname in shortnames]

    def given_detector(self):
        self.assertIsInstance(self.known_languages, list, "Require a list of languages to initialize")
        self.assertGreaterEqual(len(self.known_languages), 1, "Could only be initialized with one or more languages")
        self.detector = ExactLanguages(languages=self.known_languages)

    def when_using_exact_languages(self):
        self.exact_languages = self.detector.iterate_applicable_languages(self.datetime_string, modify=True,
                                                                          settings=settings)

    def then_exact_languages_were_filtered(self, shortnames):
        self.assertEqual(set(shortnames), set([lang.shortname for lang in self.exact_languages]))


class BaseAutoDetectLanguageDetectorTestCase(BaseLanguageDetectorTestCase):
    allow_redetection = NotImplemented

    def given_detector(self):
        self.detector = AutoDetectLanguage(languages=self.known_languages, allow_redetection=self.allow_redetection)


class TestAutoDetectLanguageDetectorWithoutRedetection(BaseAutoDetectLanguageDetectorTestCase):
    __test__ = True
    allow_redetection = False


class TestAutoDetectLanguageDetectorWithRedetection(BaseAutoDetectLanguageDetectorTestCase):
    __test__ = True
    allow_redetection = True


class TestLanguageValidatorWhenInvalid(BaseTestCase):
    def setUp(self):
        super(TestLanguageValidatorWhenInvalid, self).setUp()
        self.validator = LanguageValidator
        self.captured_logs = StringIO()
        self.validator.get_logger()
        self.sh = logging.StreamHandler(self.captured_logs)
        self.validator.logger.addHandler(self.sh)
        self.log_list = self.captured_logs.getvalue().split('\n')[0]

    @staticmethod
    def make_python3_msg(text):
        text = text.replace('unicode', 'str')
        text = text.replace('u\'', '\'')
        return text

    def get_log_str(self):
        return self.make_python3_msg(self.captured_logs.getvalue().split('\n')[0])

    @parameterized.expand([
        param('en', 'string instead of dict', log_msg="Language 'en' info expected to be dict, "
                                                      "but have got str", ),
    ])
    def test_validate_info_when_invalid_type(self, lang_id, lang_info, log_msg):
        result = self.validator.validate_info(lang_id, lang_info)
        self.assertEqual(log_msg, self.get_log_str())
        self.assertFalse(result)

    @parameterized.expand([
        param('en', {}, log_msg="Language 'en' does not have a name"),
        param('en', {'name': 22}, log_msg="Language 'en' does not have a name"),
        param('en', {'name': ''}, log_msg="Language 'en' does not have a name"),
    ])
    def test_validate_name_when_invalid(self, lang_id, lang_info, log_msg):
        result = self.validator._validate_name(lang_id, lang_info)
        self.assertEqual(log_msg, self.get_log_str())
        self.assertFalse(result)

    @parameterized.expand([
        param('en', {'no_word_spacing': 'string instead of bool'},
              log_msg="Invalid 'no_word_spacing' value 'string instead of bool' for 'en' language: ""expected boolean"),
    ])
    def test_validate_word_spacing_when_invalid(self, lang_id, lang_info, log_msg):
        result = self.validator._validate_word_spacing(lang_id, lang_info)
        self.assertEqual(log_msg, self.get_log_str())
        self.assertFalse(result)

    @parameterized.expand([
        param('en', {'skip': 'string instead of list'}, log_msg="Invalid 'skip' list for 'en' language: "
                                                                "expected list type but have got str"),
        param('en', {'skip': ['']}, log_msg="Invalid 'skip' token '' for 'en' language: "
                                            "expected not empty string"),
    ])
    def test_validate_skip_list_when_invalid(self, lang_id, lang_info, log_msg):
        result = self.validator._validate_skip_list(lang_id, lang_info)
        self.assertEqual(log_msg, self.get_log_str())
        self.assertFalse(result)

    @parameterized.expand([
        param('en', {}),

    ])
    def test_validate_skip_list_when_absent(self, lang_id, lang_info):
        result = self.validator._validate_skip_list(lang_id, lang_info)
        self.assertTrue(result)

    @parameterized.expand([
        param('en', {'pertain': 'it is a string', 'skip': ['']},
              log_msg="Invalid 'pertain' token '' for 'en' language: expected not empty string"),
        param('en', {'pertain': [''], 'skip': 'it is a string'},
              log_msg="Invalid 'pertain' list for 'en' language: expected list type but have got str"),
    ])
    def test_validate_pertain_list_when_invalid(self, lang_id, lang_info, log_msg):
        result = self.validator._validate_pertain_list(lang_id, lang_info)
        self.assertEqual(log_msg, self.get_log_str())
        self.assertFalse(result)

    @parameterized.expand([
        param('en', {}),

    ])
    def test_validate_pertain_list_when_absent(self, lang_id, lang_info):
        result = self.validator._validate_pertain_list(lang_id, lang_info)
        self.assertTrue(result)

    @parameterized.expand([
        param('en', {}, log_msg="No translations for 'monday' provided for 'en' language"),
        param('en',
              {'monday': 1, 'tuesday': 2, 'wednesday': 3, 'thursday': 4, 'friday': 5, 'saturday': 6, 'sunday': 7},
              log_msg="Invalid 'monday' translations list for 'en' language: expected list type but have got int"),
        param('en', {'monday': [1], 'tuesday': [2], 'wednesday': [3], 'thursday': [4], 'friday': [5],
                     'saturday': [6], 'sunday': [7]},
              log_msg="Invalid 'monday' translation 1 for 'en' language: expected not empty string"),
    ])
    def test_validate_weekdays_when_invalid(self, lang_id, lang_info, log_msg):
        result = self.validator._validate_weekdays(lang_id, lang_info)
        self.assertEqual(log_msg, self.get_log_str())
        self.assertFalse(result)

    @parameterized.expand([
        param('en', {}, log_msg="No translations for 'january' provided for 'en' language"),
        param('en',
              {'january': 1, 'february': 2, 'march': 3, 'april': 4, 'may': 5, 'june': 6, 'july': 7,
               'august': 8, 'september': 9, 'october': 10, 'november': 11, 'december': 12},
              log_msg="Invalid 'january' translations list for 'en' language: expected list type but have got int"),
        param('en',
              {'january': [1], 'february': [2], 'march': [3], 'april': [4], 'may': [5], 'june': [6], 'july': [7],
               'august': [8], 'september': [9], 'october': [10], 'november': [11], 'december': [12]},
              log_msg="Invalid 'january' translation 1 for 'en' language: expected not empty string"),
    ])
    def test_validate_months_when_invalid(self, lang_id, lang_info, log_msg):
        result = self.validator._validate_months(lang_id, lang_info)
        self.assertEqual(log_msg, self.get_log_str())
        self.assertFalse(result)

    @parameterized.expand([
        param('en', {}, log_msg="No translations for 'year' provided for 'en' language"),
        param('en',
              {'year': 1, 'month': 2, 'week': 3, 'day': 4, 'hour': 5, 'minute': 6, 'second': 7},
              log_msg="Invalid 'year' translations list for 'en' language: expected list type but have got int"),
        param('en',
              {'year': [1], 'month': [2], 'week': [3], 'day': [4], 'hour': [5], 'minute': [6], 'second': [7]},
              log_msg="Invalid 'year' translation 1 for 'en' language: expected not empty string"),
    ])
    def test_validate_units_when_invalid(self, lang_id, lang_info, log_msg):
        result = self.validator._validate_units(lang_id, lang_info)
        self.assertEqual(log_msg, self.get_log_str())
        self.assertFalse(result)

    @parameterized.expand([
        param('en', {}, log_msg="No translations for 'ago' provided for 'en' language"),
        param('en',
              {'ago': 1}, log_msg="Invalid 'ago' translations list for 'en' language: "
                                  "expected list type but have got int"),
        param('en',
              {'ago': []}, log_msg="No translations for 'ago' provided for 'en' language"),
        param('en',
              {'ago': ['']}, log_msg="Invalid 'ago' translation '' for 'en' language: expected not empty string"),
    ])
    def test_validate_other_words_when_invalid(self, lang_id, lang_info, log_msg='na'):
        result = self.validator._validate_other_words(lang_id, lang_info)
        self.assertEqual(log_msg, self.get_log_str())
        self.assertFalse(result)

    @parameterized.expand([
        param('en', {}),

    ])
    def test_validate_simplifications_when_absent(self, lang_id, lang_info):
        result = self.validator._validate_simplifications(lang_id, lang_info)
        self.assertTrue(result)

    @parameterized.expand([
        param('en',
              {'simplifications': 'string instead of list'},
              log_msg="Invalid 'simplifications' list for 'en' language: expected list type but have got str"),
        param('en',
              {'simplifications': [{}]},
              log_msg="Invalid simplification {} for 'en' language: eash simplification suppose "
                      "to be one-to-one mapping"),
        param('en',
              {'simplifications': [{28: []}]},
              log_msg="Invalid simplification {28: []} for 'en' language: each simplification suppose "
                      "to be string-to-string-or-int mapping"),
        param('en',
              {'simplifications': [{'simplification': []}]},
              log_msg="Invalid simplification {'simplification': []} for 'en' language: each simplification suppose "
                      "to be string-to-string-or-int mapping"),
        param('en',
              {'simplifications': [{'(\d+)\s*hr(s?)\g<(.+?)>': r'\1 hour\2'}]},
              log_msg="Invalid simplification {'(\\\\d+)\\\\s*hr(s?)\\\\g<(.+?)>': '\\\\1 hour\\\\2'} "
                      "for 'en' language: groups 3 were not used"),
        param('en',
              {'simplifications': [{'(one)(two)(three)': r'\1\3\2\4'}]},
              log_msg="Invalid simplification {'(one)(two)(three)': '\\\\1\\\\3\\\\2\\\\4'} for 'en' language:"
                      " unknown groups 4"),
        param('en',
              {'simplifications': [{r'(?P<A>\w+)(?P<B>\w+)': '\\g<A>'}]},
              log_msg="Invalid simplification {'(?P<A>\\\\w+)(?P<B>\\\\w+)': '\\\\g<A>'} for 'en' language:"
                      " groups 2 were not used"),
        param('en',
              {'simplifications': [{r'(?P<A>\w+)': '\\g<B>(.*?)'}]},
              log_msg="Invalid simplification {'(?P<A>\\\\w+)': '\\\\g<B>(.*?)'} for 'en' language: unknown group B"),

    ])
    def test_validate_simplifications_when_invalid(self, lang_id, lang_info, log_msg):
        result = self.validator._validate_simplifications(lang_id, lang_info)
        self.assertEqual(log_msg, self.get_log_str())
        self.assertFalse(result)

    @parameterized.expand([
        param('en', {'sentence_splitter_group': 'string instead of int'},
              log_msg="Invalid 'sentence_splitter_group' for 'en' language: "
                      "expected int type but have got str"),
        param('en', {'sentence_splitter_group': 48},
              log_msg="Invalid 'sentence_splitter_group' number 48 for 'en' language: "
                      "expected number from 1 to 6"),

    ])
    def test_validate_sentence_splitter_group_when_invalid(self, lang_id, lang_info, log_msg):
        result = self.validator._validate_sentence_splitter_group(lang_id, lang_info)
        self.assertEqual(log_msg, self.get_log_str())
        self.assertFalse(result)

    @parameterized.expand([
        param('en', {'invalid_key': ''},
              log_msg="Extra keys found for 'en' language: 'invalid_key'"),

    ])
    def test_validate_extra_keys_when_invalid(self, lang_id, lang_info, log_msg):
        result = self.validator._validate_extra_keys(lang_id, lang_info)
        self.assertEqual(log_msg, self.get_log_str())
        self.assertFalse(result)
>>>>>>> 36ef4510
<|MERGE_RESOLUTION|>--- conflicted
+++ resolved
@@ -1769,9 +1769,6 @@
         self.assertTrue(self.result)
 
     def then_language_is_not_applicable(self):
-<<<<<<< HEAD
-        self.assertFalse(self.result)
-=======
         self.assertFalse(self.result)
 
 
@@ -2115,5 +2112,4 @@
     def test_validate_extra_keys_when_invalid(self, lang_id, lang_info, log_msg):
         result = self.validator._validate_extra_keys(lang_id, lang_info)
         self.assertEqual(log_msg, self.get_log_str())
-        self.assertFalse(result)
->>>>>>> 36ef4510
+        self.assertFalse(result)