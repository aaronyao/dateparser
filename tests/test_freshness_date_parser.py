# -*- coding: utf-8 -*-
from __future__ import unicode_literals

import unittest
from datetime import datetime, timedelta, date, time
from functools import wraps

from dateutil.relativedelta import relativedelta
from mock import Mock, patch
from nose_parameterized import parameterized, param

import dateparser
from dateparser.date import DateDataParser, freshness_date_parser
from tests import BaseTestCase


class TestFreshnessDateDataParser(BaseTestCase):
    def setUp(self):
        super(TestFreshnessDateDataParser, self).setUp()
        self.now = datetime(2014, 9, 1, 10, 30)
        self.date_string = NotImplemented
        self.parser = NotImplemented
        self.result = NotImplemented
        self.freshness_parser = NotImplemented
        self.freshness_result = NotImplemented
        self.date = NotImplemented
        self.time = NotImplemented

    @parameterized.expand([
        # English dates
        param('yesterday', ago={'days': 1}, period='day'),
        param('the day before yesterday', ago={'days': 2}, period='day'),
        param('today', ago={'days': 0}, period='day'),
        param('an hour ago', ago={'hours': 1}, period='day'),
        param('about an hour ago', ago={'hours': 1}, period='day'),
        param('a day ago', ago={'days': 1}, period='day'),
        param('a week ago', ago={'weeks': 1}, period='week'),
        param('one week ago', ago={'weeks': 1}, period='week'),
        param('2 hours ago', ago={'hours': 2}, period='day'),
        param('about 23 hours ago', ago={'hours': 23}, period='day'),
        param('1 year 2 months', ago={'years': 1, 'months': 2}, period='month'),
        param('1 year, 09 months,01 weeks', ago={'years': 1, 'months': 9, 'weeks': 1}, period='week'),
        param('1 year 11 months', ago={'years': 1, 'months': 11}, period='month'),
        param('1 year 12 months', ago={'years': 1, 'months': 12}, period='month'),
        param('15 hr', ago={'hours': 15}, period='day'),
        param('15 hrs', ago={'hours': 15}, period='day'),
        param('2 min', ago={'minutes': 2}, period='day'),
        param('2 mins', ago={'minutes': 2}, period='day'),
        param('3 sec', ago={'seconds': 3}, period='day'),
        param('1000 years ago', ago={'years': 1000}, period='year'),
        param('2013 years ago', ago={'years': 2013}, period='year'),  # We've fixed .now in setUp
        param('5000 months ago', ago={'years': 416, 'months': 8}, period='month'),
        param('{} months ago'.format(2013 * 12 + 8), ago={'years': 2013, 'months': 8}, period='month'),
        param('1 year, 1 month, 1 week, 1 day, 1 hour and 1 minute ago',
              ago={'years': 1, 'months': 1, 'weeks': 1, 'days': 1, 'hours': 1, 'minutes': 1},
              period='day'),
        param('just now', ago={'seconds':0}, period='day'),

        # French dates
        param("Aujourd'hui", ago={'days': 0}, period='day'),
        param("Aujourd’hui", ago={'days': 0}, period='day'),
        param("Aujourdʼhui", ago={'days': 0}, period='day'),
        param("Aujourdʻhui", ago={'days': 0}, period='day'),
        param("Aujourd՚hui", ago={'days': 0}, period='day'),
        param("Aujourdꞌhui", ago={'days': 0}, period='day'),
        param("Aujourd＇hui", ago={'days': 0}, period='day'),
        param("Aujourd′hui", ago={'days': 0}, period='day'),
        param("Aujourd‵hui", ago={'days': 0}, period='day'),
        param("Aujourdʹhui", ago={'days': 0}, period='day'),
        param("Aujourd＇hui", ago={'days': 0}, period='day'),
        param("Hier", ago={'days': 1}, period='day'),
        param("Avant-hier", ago={'days': 2}, period='day'),
        param('Il ya un jour', ago={'days': 1}, period='day'),
        param('Il ya une heure', ago={'hours': 1}, period='day'),
        param('Il ya 2 heures', ago={'hours': 2}, period='day'),
        param('Il ya environ 23 heures', ago={'hours': 23}, period='day'),
        param('1 an 2 mois', ago={'years': 1, 'months': 2}, period='month'),
        param('1 année, 09 mois, 01 semaines', ago={'years': 1, 'months': 9, 'weeks': 1}, period='week'),
        param('1 an 11 mois', ago={'years': 1, 'months': 11}, period='month'),
        param('Il ya 1 an, 1 mois, 1 semaine, 1 jour, 1 heure et 1 minute',
              ago={'years': 1, 'months': 1, 'weeks': 1, 'days': 1, 'hours': 1, 'minutes': 1},
              period='day'),
        param('Il y a 40 min', ago={'minutes': 40}, period='day'),

        # German dates
        param('Heute', ago={'days': 0}, period='day'),
        param('Gestern', ago={'days': 1}, period='day'),
        param('vorgestern', ago={'days': 2}, period='day'),
        param('vor einem Tag', ago={'days': 1}, period='day'),
        param('vor einer Stunden', ago={'hours': 1}, period='day'),
        param('Vor 2 Stunden', ago={'hours': 2}, period='day'),
        param('Vor 2 Stunden', ago={'hours': 2}, period='day'),
        param('vor etwa 23 Stunden', ago={'hours': 23}, period='day'),
        param('1 Jahr 2 Monate', ago={'years': 1, 'months': 2}, period='month'),
        param('1 Jahr, 09 Monate, 01 Wochen', ago={'years': 1, 'months': 9, 'weeks': 1}, period='week'),
        param('1 Jahr 11 Monate', ago={'years': 1, 'months': 11}, period='month'),
        param('vor 29h', ago={'hours': 29}, period='day'),
        param('vor 29m', ago={'minutes': 29}, period='day'),
        param('1 Jahr, 1 Monat, 1 Woche, 1 Tag, 1 Stunde und 1 Minute',
              ago={'years': 1, 'months': 1, 'weeks': 1, 'days': 1, 'hours': 1, 'minutes': 1},
              period='day'),

        # Italian dates
        param('oggi', ago={'days': 0}, period='day'),
        param('ieri', ago={'days': 1}, period='day'),
        param('2 ore fa', ago={'hours': 2}, period='day'),
        param('circa 23 ore fa', ago={'hours': 23}, period='day'),
        param('1 anno 2 mesi', ago={'years': 1, 'months': 2}, period='month'),
        param('1 anno, 09 mesi, 01 settimane', ago={'years': 1, 'months': 9, 'weeks': 1}, period='week'),
        param('1 anno 11 mesi', ago={'years': 1, 'months': 11}, period='month'),
        param('1 anno, 1 mese, 1 settimana, 1 giorno, 1 ora e 1 minuto fa',
              ago={'years': 1, 'months': 1, 'weeks': 1, 'days': 1, 'hours': 1, 'minutes': 1},
              period='day'),

        # Portuguese dates
        param('ontem', ago={'days': 1}, period='day'),
        param('anteontem', ago={'days': 2}, period='day'),
        param('hoje', ago={'days': 0}, period='day'),
        param('uma hora atrás', ago={'hours': 1}, period='day'),
        param('1 segundo atrás', ago={'seconds': 1}, period='day'),
        param('um dia atrás', ago={'days': 1}, period='day'),
        param('uma semana atrás', ago={'weeks': 1}, period='week'),
        param('2 horas atrás', ago={'hours': 2}, period='day'),
        param('cerca de 23 horas atrás', ago={'hours': 23}, period='day'),
        param('1 ano 2 meses', ago={'years': 1, 'months': 2}, period='month'),
        param('1 ano, 09 meses, 01 semanas', ago={'years': 1, 'months': 9, 'weeks': 1}, period='week'),
        param('1 ano 11 meses', ago={'years': 1, 'months': 11}, period='month'),
        param('1 ano, 1 mês, 1 semana, 1 dia, 1 hora e 1 minuto atrás',
              ago={'years': 1, 'months': 1, 'weeks': 1, 'days': 1, 'hours': 1, 'minutes': 1},
              period='day'),

        # Turkish dates
        param('Dün', ago={'days': 1}, period='day'),
        param('Bugün', ago={'days': 0}, period='day'),
        param('2 saat önce', ago={'hours': 2}, period='day'),
        param('yaklaşık 23 saat önce', ago={'hours': 23}, period='day'),
        param('1 yıl 2 ay', ago={'years': 1, 'months': 2}, period='month'),
        param('1 yıl, 09 ay, 01 hafta', ago={'years': 1, 'months': 9, 'weeks': 1}, period='week'),
        param('1 yıl 11 ay', ago={'years': 1, 'months': 11}, period='month'),
        param('1 yıl, 1 ay, 1 hafta, 1 gün, 1 saat ve 1 dakika önce',
              ago={'years': 1, 'months': 1, 'weeks': 1, 'days': 1, 'hours': 1, 'minutes': 1},
              period='day'),

        # Russian dates
        param('сегодня', ago={'days': 0}, period='day'),
        param('Вчера в', ago={'days': 1}, period='day'),
        param('вчера', ago={'days': 1}, period='day'),
        param('2 часа назад', ago={'hours': 2}, period='day'),
        param('час назад', ago={'hours': 1}, period='day'),
        param('минуту назад', ago={'minutes': 1}, period='day'),
        param('2 ч. 21 мин. назад', ago={'hours': 2, 'minutes': 21}, period='day'),
        param('около 23 часов назад', ago={'hours': 23}, period='day'),
        param('1 год 2 месяца', ago={'years': 1, 'months': 2}, period='month'),
        param('1 год, 09 месяцев, 01 недель', ago={'years': 1, 'months': 9, 'weeks': 1}, period='week'),
        param('1 год 11 месяцев', ago={'years': 1, 'months': 11}, period='month'),
        param('1 год, 1 месяц, 1 неделя, 1 день, 1 час и 1 минуту назад',
              ago={'years': 1, 'months': 1, 'weeks': 1, 'days': 1, 'hours': 1, 'minutes': 1},
              period='day'),

        # Czech dates
        param('Dnes', ago={'days': 0}, period='day'),
        param('Včera', ago={'days': 1}, period='day'),
        param('Předevčírem', ago={'days': 2}, period='day'),
        param('Před 2 hodinami', ago={'hours': 2}, period='day'),
        param('před přibližně 23 hodin', ago={'hours': 23}, period='day'),
        param('1 rok 2 měsíce', ago={'years': 1, 'months': 2}, period='month'),
        param('1 rok, 09 měsíců, 01 týdnů', ago={'years': 1, 'months': 9, 'weeks': 1}, period='week'),
        param('1 rok 11 měsíců', ago={'years': 1, 'months': 11}, period='month'),
        param('3 dny', ago={'days': 3}, period='day'),
        param('3 hodiny', ago={'hours': 3}, period='day'),
        param('1 rok, 1 měsíc, 1 týden, 1 den, 1 hodina, 1 minuta před',
              ago={'years': 1, 'months': 1, 'weeks': 1, 'days': 1, 'hours': 1, 'minutes': 1},
              period='day'),

        # Spanish dates
        param('anteayer', ago={'days': 2}, period='day'),
        param('ayer', ago={'days': 1}, period='day'),
        param('hoy', ago={'days': 0}, period='day'),
        param('hace una hora', ago={'hours': 1}, period='day'),
        param('Hace un día', ago={'days': 1}, period='day'),
        param('Hace una semana', ago={'weeks': 1}, period='week'),
        param('Hace 2 horas', ago={'hours': 2}, period='day'),
        param('Hace cerca de 23 horas', ago={'hours': 23}, period='day'),
        param('1 año 2 meses', ago={'years': 1, 'months': 2}, period='month'),
        param('1 año, 09 meses, 01 semanas', ago={'years': 1, 'months': 9, 'weeks': 1}, period='week'),
        param('1 año 11 meses', ago={'years': 1, 'months': 11}, period='month'),
        param('Hace 1 año, 1 mes, 1 semana, 1 día, 1 hora y 1 minuto',
              ago={'years': 1, 'months': 1, 'weeks': 1, 'days': 1, 'hours': 1, 'minutes': 1},
              period='day'),

        # Chinese dates
        param('昨天', ago={'days': 1}, period='day'),
        param('前天', ago={'days': 2}, period='day'),
        param('2小时前', ago={'hours': 2}, period='day'),
        param('约23小时前', ago={'hours': 23}, period='day'),
        param('1年2个月', ago={'years': 1, 'months': 2}, period='month'),
        param('1年09月，01周', ago={'years': 1, 'months': 9, 'weeks': 1}, period='week'),
        param('1年11个月', ago={'years': 1, 'months': 11}, period='month'),
        param('1年，1月，1周，1天，1小时，1分钟前',
              ago={'years': 1, 'months': 1, 'weeks': 1, 'days': 1, 'hours': 1, 'minutes': 1},
              period='day'),

        # Arabic dates
        param('اليوم', ago={'days': 0}, period='day'),
        param('يوم أمس', ago={'days': 1}, period='day'),
        param('منذ يومين', ago={'days': 2}, period='day'),
        param('منذ 3 أيام', ago={'days': 3}, period='day'),
        param('منذ 21 أيام', ago={'days': 21}, period='day'),
        param('1 عام, 1 شهر, 1 أسبوع, 1 يوم, 1 ساعة, 1 دقيقة',
              ago={'years': 1, 'months': 1, 'weeks': 1, 'days': 1, 'hours': 1, 'minutes': 1},
              period='day'),

        # Thai dates
        param('วันนี้', ago={'days': 0}, period='day'),
        param('เมื่อวานนี้', ago={'days': 1}, period='day'),
        param('2 วัน', ago={'days': 2}, period='day'),
        param('2 ชั่วโมง', ago={'hours': 2}, period='day'),
        param('23 ชม.', ago={'hours': 23}, period='day'),
        param('2 สัปดาห์ 3 วัน', ago={'weeks': 2, 'days': 3}, period='day'),
        param('1 ปี 9 เดือน 1 สัปดาห์', ago={'years': 1, 'months': 9, 'weeks': 1},
              period='week'),
        param('1 ปี 1 เดือน 1 สัปดาห์ 1 วัน 1 ชั่วโมง 1 นาที',
              ago={'years': 1, 'months': 1, 'weeks': 1, 'days': 1, 'hours': 1, 'minutes': 1},
              period='day'),

        # Vietnamese dates
        param('Hôm nay', ago={'days': 0}, period='day'),
        param('Hôm qua', ago={'days': 1}, period='day'),
        param('2 giờ', ago={'hours': 2}, period='day'),
        param('2 tuần 3 ngày', ago={'weeks': 2, 'days': 3}, period='day'),
        # following test unsupported, refer to discussion at:
        # http://github.com/scrapinghub/dateparser/issues/33
        #param('1 năm 1 tháng 1 tuần 1 ngày 1 giờ 1 chút',
        #      ago={'years': 1, 'months': 1, 'weeks': 1, 'days': 1, 'hours': 1, 'minutes': 1},
        #      period='day'),

        # Belarusian dates
        param('сёння', ago={'days': 0}, period='day'),
        param('учора ў', ago={'days': 1}, period='day'),
        param('ўчора', ago={'days': 1}, period='day'),
        param('пазаўчора', ago={'days': 2}, period='day'),
        param('2 гадзіны таму назад', ago={'hours': 2}, period='day'),
        param('2 гадзіны таму', ago={'hours': 2}, period='day'),
        param('гадзіну назад', ago={'hours': 1}, period='day'),
        param('хвіліну таму', ago={'minutes': 1}, period='day'),
        param('2 гадзіны 21 хвіл. назад', ago={'hours': 2, 'minutes': 21}, period='day'),
        param('каля 23 гадзін назад', ago={'hours': 23}, period='day'),
        param('1 год 2 месяцы', ago={'years': 1, 'months': 2}, period='month'),
        param('1 год, 09 месяцаў, 01 тыдзень', ago={'years': 1, 'months': 9, 'weeks': 1}, period='week'),
        param('2 гады 3 месяцы', ago={'years': 2, 'months': 3}, period='month'),
        param('5 гадоў, 1 месяц, 6 тыдняў, 3 дні, 5 гадзін 1 хвіліну і 3 секунды таму назад',
              ago={'years': 5, 'months': 1, 'weeks': 6, 'days': 3, 'hours': 5, 'minutes': 1, 'seconds': 3},
              period='day'),

        # Polish dates
        param("wczoraj", ago={'days': 1}, period='day'),
        param("1 godz. 2 minuty temu", ago={'hours': 1, 'minutes': 2}, period='day'),
        param("2 lata, 3 miesiące, 1 tydzień, 2 dni, 4 godziny, 15 minut i 25 sekund temu",
              ago={'years': 2, 'months': 3, 'weeks': 1, 'days': 2, 'hours': 4, 'minutes': 15, 'seconds': 25},
              period='day'),
        param("2 minuty temu", ago={'minutes': 2}, period='day'),
        param("15 minut temu", ago={'minutes': 15}, period='day'),
    ])
    def test_relative_dates(self, date_string, ago, period):
        self.given_parser()
        self.given_date_string(date_string)
        self.when_date_is_parsed()
        self.then_error_was_not_raised()
        self.then_date_was_parsed_by_freshness_parser()
        self.then_date_obj_is_exactly_this_time_ago(ago)
        self.then_period_is(period)

    @parameterized.expand([
        param('15th of Aug, 2014 Diane Bennett'),
    ])
    def test_insane_dates(self, date_string):
        self.given_parser()
        self.given_date_string(date_string)
        self.when_date_is_parsed()
        self.then_error_was_not_raised()
        self.then_date_was_not_parsed()

    @parameterized.expand([
        param('5000 years ago'),
        param('2014 years ago'),  # We've fixed .now in setUp
        param('{} months ago'.format(2013 * 12 + 9)),
    ])
    def test_dates_not_supported_by_date_time(self, date_string):
        self.given_parser()
        self.given_date_string(date_string)
        self.when_date_is_parsed()
        self.then_error_was_raised(ValueError, ['year is out of range',
                                                "('year must be in 1..9999'"])

    @parameterized.expand([
        param('несколько секунд назад', boundary={'seconds': 45}, period='day'),
        param('há alguns segundos', boundary={'seconds': 45}, period='day'),
    ])
    def test_inexplicit_dates(self, date_string, boundary, period):
        self.given_parser()
        self.given_date_string(date_string)
        self.when_date_is_parsed()
        self.then_error_was_not_raised()
        self.then_date_was_parsed_by_freshness_parser()
        self.then_period_is(period)
        self.then_date_obj_is_between(self.now - timedelta(**boundary), self.now)

    @parameterized.expand([
        param('Today at 9 pm', date(2014, 9, 1), time(21, 0)),
        param('Today at 11:20 am', date(2014, 9, 1), time(11, 20)),
        param('Yesterday 1:20 pm', date(2014, 8, 31), time(13, 20)),
        param('the day before yesterday 16:50', date(2014, 8, 30), time(16, 50)),
        param('2 Tage 18:50', date(2014, 8, 30), time(18, 50)),
        param('1 day ago at 2 PM', date(2014, 8, 31), time(14, 0)),
        param('Dnes v 12:40', date(2014, 9, 1), time(12, 40)),
        param('1 week ago at 12:00 am', date(2014, 8, 25), time(0, 0)),
    ])
    def test_freshness_date_with_time(self, date_string, date, time):
        self.given_parser()
        self.given_date_string(date_string)
        self.when_date_is_parsed()
        self.then_date_is(date)
        self.then_time_is(time)

    @parameterized.expand([
        param('2 hours ago', 'Asia/Karachi', date(2014, 9, 1), time(13, 30)),
        param('3 hours ago', 'Europe/Paris', date(2014, 9, 1), time(9, 30)),
        param('5 hours ago', 'US/Eastern', date(2014, 9, 1), time(1, 30)), # date in DST range
        param('Today at 9 pm', 'Asia/Karachi', date(2014, 9, 1), time(21, 0)), # time given, hence, no shift applies
    ])
    def test_freshness_date_with_pytz_timezones(self, date_string, timezone, date, time):
        self.given_parser(settings={'TIMEZONE': timezone})
        self.given_date_string(date_string)
        self.when_date_is_parsed()
        self.then_date_is(date)
        self.then_time_is(time)

    @parameterized.expand([
        param('2 hours ago', 'PKT', date(2014, 9, 1), time(13, 30)),
        param('5 hours ago', 'EST', date(2014, 9, 1), time(0, 30)),
        param('3 hours ago', 'MET', date(2014, 9, 1), time(8, 30)),
    ])
    def test_freshness_date_with_timezone_abbreviations(self, date_string, timezone, date, time):
        self.given_parser(settings={'TIMEZONE': timezone})
        self.given_date_string(date_string)
        self.when_date_is_parsed()
        self.then_date_is(date)
        self.then_time_is(time)

    @parameterized.expand([
        param('2 hours ago', '+05:00', date(2014, 9, 1), time(13, 30)),
        param('5 hours ago', '-05:00', date(2014, 9, 1), time(0, 30)),
        param('3 hours ago', '+01:00', date(2014, 9, 1), time(8, 30)),
    ])
    def test_freshness_date_with_timezone_utc_offset(self, date_string, timezone, date, time):
        self.given_parser(settings={'TIMEZONE': timezone})
        self.given_date_string(date_string)
        self.when_date_is_parsed()
        self.then_date_is(date)
        self.then_time_is(time)

    def given_date_string(self, date_string):
        self.date_string = date_string

<<<<<<< HEAD
    def given_parser(self, settings=None):
        self.add_patch(patch.object(freshness_date_parser, 'now', self.now))
=======
    def given_parser(self):
>>>>>>> 287be571

        def collecting_get_date_data(get_date_data):
            @wraps(get_date_data)
            def wrapped(*args, **kwargs):
                self.freshness_result = get_date_data(*args, **kwargs)
                return self.freshness_result
            return wrapped
        self.add_patch(patch.object(freshness_date_parser,
                                    'get_date_data',
                                    collecting_get_date_data(freshness_date_parser.get_date_data)))

        self.freshness_parser = Mock(wraps=freshness_date_parser)

        dt_mock = Mock(wraps=dateparser.freshness_date_parser.datetime)
        dt_mock.utcnow = Mock(return_value=self.now)
        self.add_patch(patch('dateparser.freshness_date_parser.datetime', new=dt_mock))
        self.add_patch(patch('dateparser.date.freshness_date_parser', new=self.freshness_parser))
        self.parser = DateDataParser(settings=settings)

    def when_date_is_parsed(self):
        try:
            self.result = self.parser.get_date_data(self.date_string)
        except Exception as error:
            self.error = error

    def then_date_is(self, date):
        self.assertEqual(date, self.result['date_obj'].date())

    def then_time_is(self, time):
        self.assertEqual(time, self.result['date_obj'].time())

    def then_period_is(self, period):
        self.assertEqual(period, self.result['period'])

    def then_date_obj_is_between(self, low_boundary, high_boundary):
        self.assertGreater(self.result['date_obj'], low_boundary)
        self.assertLess(self.result['date_obj'], high_boundary)

    def then_date_obj_is_exactly_this_time_ago(self, ago):
        self.assertEqual(self.now - relativedelta(**ago), self.result['date_obj'])

    def then_date_was_not_parsed(self):
        self.assertIsNone(self.result['date_obj'], '"%s" should not be parsed' % self.date_string)

    def then_date_was_parsed_by_freshness_parser(self):
        self.assertEqual(self.result, self.freshness_result)

    def then_error_was_not_raised(self):
        self.assertEqual(NotImplemented, self.error)


if __name__ == '__main__':
    unittest.main()<|MERGE_RESOLUTION|>--- conflicted
+++ resolved
@@ -362,12 +362,7 @@
     def given_date_string(self, date_string):
         self.date_string = date_string
 
-<<<<<<< HEAD
     def given_parser(self, settings=None):
-        self.add_patch(patch.object(freshness_date_parser, 'now', self.now))
-=======
-    def given_parser(self):
->>>>>>> 287be571
 
         def collecting_get_date_data(get_date_data):
             @wraps(get_date_data)
@@ -380,6 +375,7 @@
                                     collecting_get_date_data(freshness_date_parser.get_date_data)))
 
         self.freshness_parser = Mock(wraps=freshness_date_parser)
+        self.add_patch(patch.object(self.freshness_parser, 'now', self.now))
 
         dt_mock = Mock(wraps=dateparser.freshness_date_parser.datetime)
         dt_mock.utcnow = Mock(return_value=self.now)
